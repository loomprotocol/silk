--- conflicted
+++ resolved
@@ -2,7 +2,7 @@
 title: Validator Requirements
 ---
 
-## Minimum SOL requirements {#minimum-sol-requirements}
+## Minimum SOL requirements
 
 There is no strict minimum amount of SOL required to run a validator on Solana.
 
@@ -11,7 +11,7 @@
 transaction for each block the validator agrees with, which can cost up to
 1.1 SOL per day.
 
-## Hardware Recommendations {#hardware-recommendations}
+## Hardware Recommendations
 
 - CPU
   - 12 cores / 24 threads, or more
@@ -38,9 +38,6 @@
   - Motherboard and power supply speced to add one or more high-end GPUs in the
     future suggested
 
-<<<<<<< HEAD
-## Virtual machines on Cloud Platforms {#virtual-machines-on-cloud-platforms}
-=======
 ### RPC Node Recommendations
 The [hardware recommendations](#hardware-recommendations) above should be considered
 bare minimums if the validator is intended to be employed as an RPC node. To provide
@@ -56,7 +53,6 @@
   - Accounts and ledger should not be stored on the same disk
 
 ## Virtual machines on Cloud Platforms
->>>>>>> 64bfc14a
 
 While you can run a validator on a cloud computing platform, it may not
 be cost-efficient over the long term.
@@ -74,7 +70,7 @@
 Also note that egress internet traffic usage may turn out to be high,
 especially for the case of running staked validators.
 
-## Docker {#docker}
+## Docker
 
 Running validator for live clusters (including mainnet-beta) inside Docker is
 not recommended and generally not supported. This is due to concerns of general
@@ -84,7 +80,7 @@
 We use Docker only for development purposes. Docker Hub contains images for all
 releases at [solanalabs/solana](https://hub.docker.com/r/solanalabs/solana).
 
-## Software {#software}
+## Software
 
 - We build and run on Ubuntu 20.04.
 - See [Installing Solana](../cli/install-solana-cli-tools.md) for the current Solana software release.
@@ -95,7 +91,7 @@
 Prebuilt binaries are available for Linux x86_64 on CPUs supporting AVX2 \(Ubuntu 20.04 recommended\).
 MacOS or WSL users may build from source.
 
-## GPU Requirements {#gpu-requirements}
+## GPU Requirements
 
 CUDA is required to make use of the GPU on your system. The provided Solana
 release binaries are built on Ubuntu 20.04 with [CUDA Toolkit 10.1 update 1](https://developer.nvidia.com/cuda-toolkit-archive). If your machine is using
