use crate::{
    display::println_name_value, input_parsers::*, input_validators::*, lamports_to_sol, stake::*,
    validator_info::*, vote::*,
};
use chrono::prelude::*;
use clap::{value_t_or_exit, App, AppSettings, Arg, ArgMatches, SubCommand};
use console::{style, Emoji};
use log::*;
use num_traits::FromPrimitive;
use serde_json::{self, json, Value};
use solana_budget_api::budget_instruction::{self, BudgetError};
use solana_client::{client_error::ClientError, rpc_client::RpcClient};
#[cfg(not(test))]
use solana_drone::drone::request_airdrop_transaction;
#[cfg(test)]
use solana_drone::drone_mock::request_airdrop_transaction;
use solana_sdk::{
    account_utils::State,
    bpf_loader, clock,
    fee_calculator::FeeCalculator,
    hash::Hash,
    instruction::InstructionError,
    instruction_processor_utils::DecodeError,
    loader_instruction,
    message::Message,
    pubkey::Pubkey,
    signature::{Keypair, KeypairUtil, Signature},
    system_instruction::SystemError,
    system_transaction,
    transaction::{Transaction, TransactionError},
};
<<<<<<< HEAD
use solana_stake_api::stake_instruction::{self, StakeError};
use solana_stake_api::stake_state::{Authorized, Lockup, StakeState};
=======
use solana_stake_api::stake_state::{Authorized, Lockup, StakeAuthorize};
>>>>>>> 4f461844
use solana_storage_api::storage_instruction;
use solana_vote_api::vote_state::{VoteAuthorize, VoteInit};
use std::{
    collections::VecDeque,
    fs::File,
    io::{Read, Write},
    net::{IpAddr, SocketAddr},
    thread::sleep,
    time::{Duration, Instant},
    {error, fmt},
};

const USERDATA_CHUNK_SIZE: usize = 229; // Keep program chunks under PACKET_DATA_SIZE

static CHECK_MARK: Emoji = Emoji("✅ ", "");
static CROSS_MARK: Emoji = Emoji("❌ ", "");

#[derive(Debug, PartialEq)]
#[allow(clippy::large_enum_variant)]
pub enum WalletCommand {
    Address,
    Fees,
    Airdrop {
        drone_host: Option<IpAddr>,
        drone_port: u16,
        lamports: u64,
        use_lamports_unit: bool,
    },
    Balance {
        pubkey: Pubkey,
        use_lamports_unit: bool,
    },
    Cancel(Pubkey),
    Confirm(Signature),
<<<<<<< HEAD
    VoteAuthorize(Pubkey, Keypair, Pubkey, VoteAuthorize),
    CreateVoteAccount(Pubkey, VoteInit),
=======
    VoteAuthorize(Pubkey, Pubkey, VoteAuthorize),
    CreateVoteAccount(Pubkey, VoteInit, u64),
>>>>>>> 4f461844
    ShowAccount {
        pubkey: Pubkey,
        output_file: Option<String>,
        use_lamports_unit: bool,
    },
    ShowVoteAccount {
        pubkey: Pubkey,
        use_lamports_unit: bool,
    },
    Uptime {
        pubkey: Pubkey,
        aggregate: bool,
        span: Option<u64>,
    },
    CreateStakeAccount(Pubkey, Authorized, Lockup, u64),
    StakeAuthorize(Pubkey, Pubkey, StakeAuthorize),
    DelegateStake(Pubkey, Pubkey, bool),
    WithdrawStake(Pubkey, Pubkey, u64),
    DeactivateStake(Pubkey, Pubkey),
    RedeemVoteCredits(Pubkey, Pubkey),
    ShowStakeAccount {
        pubkey: Pubkey,
        use_lamports_unit: bool,
    },
    CreateReplicatorStorageAccount(Pubkey, Pubkey),
    CreateValidatorStorageAccount(Pubkey, Pubkey),
    ClaimStorageReward(Pubkey, Pubkey),
    ShowStorageAccount(Pubkey),
    Deploy(String),
    GetGenesisBlockhash,
    GetSlot,
    GetEpochInfo,
    GetTransactionCount,
    GetVersion,
    Pay {
        lamports: u64,
        to: Pubkey,
        timestamp: Option<DateTime<Utc>>,
        timestamp_pubkey: Option<Pubkey>,
        witnesses: Option<Vec<Pubkey>>,
        cancelable: Option<Pubkey>,
    },
    Ping {
        interval: Duration,
        count: Option<u64>,
        timeout: Duration,
    },
    TimeElapsed(Pubkey, Pubkey, DateTime<Utc>), // TimeElapsed(to, process_id, timestamp)
    Witness(Pubkey, Pubkey),                    // Witness(to, process_id)
    GetValidatorInfo(Option<Pubkey>),
    SetValidatorInfo(ValidatorInfo, Option<Pubkey>),
}

#[derive(Debug, Clone)]
pub enum WalletError {
    BadParameter(String),
    CommandNotRecognized(String),
    InsufficientFundsForFee,
    DynamicProgramError(String),
    RpcRequestError(String),
    KeypairFileNotFound(String),
}

impl fmt::Display for WalletError {
    fn fmt(&self, f: &mut fmt::Formatter<'_>) -> fmt::Result {
        write!(f, "invalid")
    }
}

impl error::Error for WalletError {
    fn description(&self) -> &str {
        "invalid"
    }

    fn cause(&self) -> Option<&dyn error::Error> {
        // Generic error, underlying cause isn't tracked.
        None
    }
}

pub struct WalletConfig {
    pub command: WalletCommand,
    pub json_rpc_url: String,
    pub keypair: Keypair,
    pub keypair_path: String,
    pub rpc_client: Option<RpcClient>,
}

impl Default for WalletConfig {
    fn default() -> WalletConfig {
        let mut keypair_path = dirs::home_dir().expect("home directory");
        keypair_path.extend(&[".config", "solana", "id.json"]);

        WalletConfig {
            command: WalletCommand::Balance {
                pubkey: Pubkey::default(),
                use_lamports_unit: false,
            },
            json_rpc_url: "http://127.0.0.1:8899".to_string(),
            keypair: Keypair::new(),
            keypair_path: keypair_path.to_str().unwrap().to_string(),
            rpc_client: None,
        }
    }
}

pub fn parse_command(
    pubkey: &Pubkey,
    matches: &ArgMatches<'_>,
) -> Result<WalletCommand, Box<dyn error::Error>> {
    let response = match matches.subcommand() {
        ("address", Some(_address_matches)) => Ok(WalletCommand::Address),
        ("fees", Some(_fees_matches)) => Ok(WalletCommand::Fees),
        ("airdrop", Some(airdrop_matches)) => {
            let drone_port = airdrop_matches
                .value_of("drone_port")
                .unwrap()
                .parse()
                .or_else(|err| {
                    Err(WalletError::BadParameter(format!(
                        "Invalid drone port: {:?}",
                        err
                    )))
                })?;

            let drone_host = if let Some(drone_host) = matches.value_of("drone_host") {
                Some(solana_netutil::parse_host(drone_host).or_else(|err| {
                    Err(WalletError::BadParameter(format!(
                        "Invalid drone host: {:?}",
                        err
                    )))
                })?)
            } else {
                None
            };
            let lamports = amount_of(airdrop_matches, "amount", "unit").expect("Invalid amount");
            let use_lamports_unit = airdrop_matches.value_of("unit").is_some()
                && airdrop_matches.value_of("unit").unwrap() == "lamports";
            Ok(WalletCommand::Airdrop {
                drone_host,
                drone_port,
                lamports,
                use_lamports_unit,
            })
        }
        ("balance", Some(balance_matches)) => {
            let pubkey = pubkey_of(&balance_matches, "pubkey").unwrap_or(*pubkey);
            let use_lamports_unit = balance_matches.is_present("lamports");
            Ok(WalletCommand::Balance {
                pubkey,
                use_lamports_unit,
            })
        }
        ("cancel", Some(cancel_matches)) => {
            let process_id = value_of(cancel_matches, "process_id").unwrap();
            Ok(WalletCommand::Cancel(process_id))
        }
        ("confirm", Some(confirm_matches)) => {
            match confirm_matches.value_of("signature").unwrap().parse() {
                Ok(signature) => Ok(WalletCommand::Confirm(signature)),
                _ => {
                    eprintln!("{}", confirm_matches.usage());
                    Err(WalletError::BadParameter("Invalid signature".to_string()))
                }
            }
        }
        ("show-account", Some(matches)) => {
            let account_pubkey = pubkey_of(matches, "account_pubkey").unwrap();
            let output_file = matches.value_of("output_file");
            let use_lamports_unit = matches.is_present("lamports");
            Ok(WalletCommand::ShowAccount {
                pubkey: account_pubkey,
                output_file: output_file.map(ToString::to_string),
                use_lamports_unit,
            })
        }
        ("create-vote-account", Some(matches)) => parse_vote_create_account(pubkey, matches),
        ("vote-authorize-voter", Some(matches)) => {
            parse_vote_authorize(matches, VoteAuthorize::Voter)
        }
        ("vote-authorize-withdrawer", Some(matches)) => {
            parse_vote_authorize(matches, VoteAuthorize::Withdrawer)
        }
        ("show-vote-account", Some(matches)) => parse_vote_get_account_command(matches),
        ("uptime", Some(matches)) => parse_vote_uptime_command(matches),
        ("create-stake-account", Some(matches)) => parse_stake_create_account(pubkey, matches),
        ("delegate-stake", Some(matches)) => parse_stake_delegate_stake(matches),
        ("withdraw-stake", Some(matches)) => parse_stake_withdraw_stake(matches),
        ("deactivate-stake", Some(matches)) => parse_stake_deactivate_stake(matches),
        ("stake-authorize-staker", Some(matches)) => {
            parse_stake_authorize(matches, StakeAuthorize::Staker)
        }
        ("stake-authorize-withdrawer", Some(matches)) => {
            parse_stake_authorize(matches, StakeAuthorize::Withdrawer)
        }
        ("redeem-vote-credits", Some(matches)) => parse_redeem_vote_credits(matches),
        ("show-stake-account", Some(matches)) => parse_show_stake_account(matches),
        ("create-replicator-storage-account", Some(matches)) => {
            let account_owner = pubkey_of(matches, "storage_account_owner").unwrap();
            let storage_account_pubkey = pubkey_of(matches, "storage_account_pubkey").unwrap();
            Ok(WalletCommand::CreateReplicatorStorageAccount(
                account_owner,
                storage_account_pubkey,
            ))
        }
        ("create-validator-storage-account", Some(matches)) => {
            let account_owner = pubkey_of(matches, "storage_account_owner").unwrap();
            let storage_account_pubkey = pubkey_of(matches, "storage_account_pubkey").unwrap();
            Ok(WalletCommand::CreateValidatorStorageAccount(
                account_owner,
                storage_account_pubkey,
            ))
        }
        ("claim-storage-reward", Some(matches)) => {
            let node_account_pubkey = pubkey_of(matches, "node_account_pubkey").unwrap();
            let storage_account_pubkey = pubkey_of(matches, "storage_account_pubkey").unwrap();
            Ok(WalletCommand::ClaimStorageReward(
                node_account_pubkey,
                storage_account_pubkey,
            ))
        }
        ("show-storage-account", Some(matches)) => {
            let storage_account_pubkey = pubkey_of(matches, "storage_account_pubkey").unwrap();
            Ok(WalletCommand::ShowStorageAccount(storage_account_pubkey))
        }
        ("deploy", Some(deploy_matches)) => Ok(WalletCommand::Deploy(
            deploy_matches
                .value_of("program_location")
                .unwrap()
                .to_string(),
        )),
        ("get-genesis-blockhash", Some(_matches)) => Ok(WalletCommand::GetGenesisBlockhash),
        ("get-slot", Some(_matches)) => Ok(WalletCommand::GetSlot),
        ("get-epoch-info", Some(_matches)) => Ok(WalletCommand::GetEpochInfo),
        ("get-transaction-count", Some(_matches)) => Ok(WalletCommand::GetTransactionCount),
        ("pay", Some(pay_matches)) => {
            let lamports = amount_of(pay_matches, "amount", "unit").expect("Invalid amount");
            let to = value_of(&pay_matches, "to").unwrap_or(*pubkey);
            let timestamp = if pay_matches.is_present("timestamp") {
                // Parse input for serde_json
                let date_string = if !pay_matches.value_of("timestamp").unwrap().contains('Z') {
                    format!("\"{}Z\"", pay_matches.value_of("timestamp").unwrap())
                } else {
                    format!("\"{}\"", pay_matches.value_of("timestamp").unwrap())
                };
                Some(serde_json::from_str(&date_string)?)
            } else {
                None
            };
            let timestamp_pubkey = value_of(&pay_matches, "timestamp_pubkey");
            let witnesses = values_of(&pay_matches, "witness");
            let cancelable = if pay_matches.is_present("cancelable") {
                Some(*pubkey)
            } else {
                None
            };

            Ok(WalletCommand::Pay {
                lamports,
                to,
                timestamp,
                timestamp_pubkey,
                witnesses,
                cancelable,
            })
        }
        ("ping", Some(ping_matches)) => {
            let interval = Duration::from_secs(value_t_or_exit!(ping_matches, "interval", u64));
            let count = if ping_matches.is_present("count") {
                Some(value_t_or_exit!(ping_matches, "count", u64))
            } else {
                None
            };
            let timeout = Duration::from_secs(value_t_or_exit!(ping_matches, "timeout", u64));
            Ok(WalletCommand::Ping {
                interval,
                count,
                timeout,
            })
        }
        ("send-signature", Some(sig_matches)) => {
            let to = value_of(&sig_matches, "to").unwrap();
            let process_id = value_of(&sig_matches, "process_id").unwrap();
            Ok(WalletCommand::Witness(to, process_id))
        }
        ("send-timestamp", Some(timestamp_matches)) => {
            let to = value_of(&timestamp_matches, "to").unwrap();
            let process_id = value_of(&timestamp_matches, "process_id").unwrap();
            let dt = if timestamp_matches.is_present("datetime") {
                // Parse input for serde_json
                let date_string = if !timestamp_matches
                    .value_of("datetime")
                    .unwrap()
                    .contains('Z')
                {
                    format!("\"{}Z\"", timestamp_matches.value_of("datetime").unwrap())
                } else {
                    format!("\"{}\"", timestamp_matches.value_of("datetime").unwrap())
                };
                serde_json::from_str(&date_string)?
            } else {
                Utc::now()
            };
            Ok(WalletCommand::TimeElapsed(to, process_id, dt))
        }
        ("cluster-version", Some(_matches)) => Ok(WalletCommand::GetVersion),
        ("validator-info", Some(matches)) => match matches.subcommand() {
            ("publish", Some(matches)) => parse_validator_info_command(matches, pubkey),
            ("get", Some(matches)) => parse_get_validator_info_command(matches),
            ("", None) => {
                eprintln!("{}", matches.usage());
                Err(WalletError::CommandNotRecognized(
                    "no validator-info subcommand given".to_string(),
                ))
            }
            _ => unreachable!(),
        },
        ("", None) => {
            eprintln!("{}", matches.usage());
            Err(WalletError::CommandNotRecognized(
                "no subcommand given".to_string(),
            ))
        }
        _ => unreachable!(),
    }?;
    Ok(response)
}

pub type ProcessResult = Result<String, Box<dyn error::Error>>;

pub fn check_account_for_fee(
    rpc_client: &RpcClient,
    config: &WalletConfig,
    fee_calculator: &FeeCalculator,
    message: &Message,
) -> Result<(), Box<dyn error::Error>> {
    check_account_for_multiple_fees(rpc_client, config, fee_calculator, &[message])
}

fn check_account_for_multiple_fees(
    rpc_client: &RpcClient,
    config: &WalletConfig,
    fee_calculator: &FeeCalculator,
    messages: &[&Message],
) -> Result<(), Box<dyn error::Error>> {
    let balance = rpc_client.retry_get_balance(&config.keypair.pubkey(), 5)?;
    if let Some(lamports) = balance {
        if lamports
            >= messages
                .iter()
                .map(|message| fee_calculator.calculate_fee(message))
                .sum()
        {
            return Ok(());
        }
    }
    Err(WalletError::InsufficientFundsForFee)?
}

pub fn check_unique_pubkeys(
    pubkey0: (&Pubkey, String),
    pubkey1: (&Pubkey, String),
) -> Result<(), WalletError> {
    if pubkey0.0 == pubkey1.0 {
        Err(WalletError::BadParameter(format!(
            "Identical pubkeys found: `{}` and `{}` must be unique",
            pubkey0.1, pubkey1.1
        )))
    } else {
        Ok(())
    }
}

fn process_fees(rpc_client: &RpcClient) -> ProcessResult {
    let (recent_blockhash, fee_calculator) = rpc_client.get_recent_blockhash()?;

    Ok(format!(
        "blockhash: {}\nlamports per signature: {}",
        recent_blockhash, fee_calculator.lamports_per_signature
    ))
}
fn process_airdrop(
    rpc_client: &RpcClient,
    config: &WalletConfig,
    drone_addr: &SocketAddr,
    lamports: u64,
    use_lamports_unit: bool,
) -> ProcessResult {
    println!(
        "Requesting airdrop of {} from {}",
        build_balance_message(lamports, use_lamports_unit),
        drone_addr
    );
    let previous_balance = match rpc_client.retry_get_balance(&config.keypair.pubkey(), 5)? {
        Some(lamports) => lamports,
        None => Err(WalletError::RpcRequestError(
            "Received result of an unexpected type".to_string(),
        ))?,
    };

    request_and_confirm_airdrop(&rpc_client, drone_addr, &config.keypair.pubkey(), lamports)?;

    let current_balance = rpc_client
        .retry_get_balance(&config.keypair.pubkey(), 5)?
        .unwrap_or(previous_balance);

    Ok(build_balance_message(current_balance, use_lamports_unit))
}

fn process_balance(
    pubkey: &Pubkey,
    rpc_client: &RpcClient,
    use_lamports_unit: bool,
) -> ProcessResult {
    let balance = rpc_client.retry_get_balance(pubkey, 5)?;
    match balance {
        Some(lamports) => Ok(build_balance_message(lamports, use_lamports_unit)),
        None => Err(WalletError::RpcRequestError(
            "Received result of an unexpected type".to_string(),
        ))?,
    }
}

fn process_confirm(rpc_client: &RpcClient, signature: &Signature) -> ProcessResult {
    match rpc_client.get_signature_status(&signature.to_string()) {
        Ok(status) => {
            if let Some(result) = status {
                match result {
                    Ok(_) => Ok("Confirmed".to_string()),
                    Err(err) => Ok(format!("Transaction failed with error {:?}", err)),
                }
            } else {
                Ok("Not found".to_string())
            }
        }
        Err(err) => Err(WalletError::RpcRequestError(format!(
            "Unable to confirm: {:?}",
            err
        )))?,
    }
}

fn process_show_account(
    rpc_client: &RpcClient,
    _config: &WalletConfig,
    account_pubkey: &Pubkey,
    output_file: &Option<String>,
    use_lamports_unit: bool,
) -> ProcessResult {
    let account = rpc_client.get_account(account_pubkey)?;

    println!();
    println!("Public Key: {}", account_pubkey);
    println!(
        "{:?}",
        build_balance_message(account.lamports, use_lamports_unit)
    );
    println!("Owner: {}", account.owner);
    println!("Executable: {}", account.executable);

    if let Some(output_file) = output_file {
        let mut f = File::create(output_file)?;
        f.write_all(&account.data)?;
        println!();
        println!("Wrote account data to {}", output_file);
    } else {
        use pretty_hex::*;
        println!("{:?}", account.data.hex_dump());
    }

    Ok("".to_string())
}

<<<<<<< HEAD
fn process_deactivate_stake_account(
    rpc_client: &RpcClient,
    config: &WalletConfig,
    stake_account_keypair: &Keypair,
    vote_account_pubkey: &Pubkey,
) -> ProcessResult {
    let (recent_blockhash, fee_calculator) = rpc_client.get_recent_blockhash()?;
    let ixs =
        stake_instruction::deactivate_stake(&stake_account_keypair.pubkey(), vote_account_pubkey);
    let mut tx = Transaction::new_signed_with_payer(
        vec![ixs],
        Some(&config.keypair.pubkey()),
        &[&config.keypair, &stake_account_keypair],
        recent_blockhash,
    );
    check_account_for_fee(rpc_client, config, &fee_calculator, &tx.message)?;
    let result = rpc_client
        .send_and_confirm_transaction(&mut tx, &[&config.keypair, &stake_account_keypair]);
    log_instruction_custom_error::<StakeError>(result)
}

fn process_delegate_stake(
    rpc_client: &RpcClient,
    config: &WalletConfig,
    stake_account_keypair: &Keypair,
    vote_account_pubkey: &Pubkey,
    lamports: u64,
    authorized: &Authorized,
    force: bool,
) -> ProcessResult {
    check_unique_pubkeys(
        (&config.keypair.pubkey(), "wallet keypair".to_string()),
        (
            &stake_account_keypair.pubkey(),
            "stake_account_keypair".to_string(),
        ),
    )?;
    let (recent_blockhash, fee_calculator) = rpc_client.get_recent_blockhash()?;
    let minimum_balance =
        rpc_client.get_minimum_balance_for_rent_exemption(std::mem::size_of::<StakeState>())?;

    if lamports < minimum_balance {
        Err(WalletError::BadParameter(format!(
            "need atleast {} lamports for stake account to be rent exempt, provided lamports: {}",
            minimum_balance, lamports
        )))?;
    }

    let ixs = stake_instruction::create_stake_account_and_delegate_stake(
        &config.keypair.pubkey(),
        &stake_account_keypair.pubkey(),
        vote_account_pubkey,
        lamports,
        authorized,
    );

    // Sanity check the vote account to ensure it is attached to a validator that has recently
    // voted at the tip of the ledger
    let vote_account_data = rpc_client
        .get_account_data(vote_account_pubkey)
        .map_err(|_| {
            WalletError::RpcRequestError(format!("Vote account not found: {}", vote_account_pubkey))
        })?;

    let vote_state = VoteState::deserialize(&vote_account_data).map_err(|_| {
        WalletError::RpcRequestError(
            "Account data could not be deserialized to vote state".to_string(),
        )
    })?;

    let sanity_check_result = match vote_state.root_slot {
        None => Err(WalletError::BadParameter(
            "Unable to delegate. Vote account has no root slot".to_string(),
        )),
        Some(root_slot) => {
            let slot = rpc_client.get_slot()?;
            if root_slot + solana_sdk::clock::DEFAULT_SLOTS_PER_TURN < slot {
                Err(WalletError::BadParameter(
                    format!(
                    "Unable to delegate. Vote account root slot ({}) is too old, the current slot is {}", root_slot, slot
                    )
                ))
            } else {
                Ok(())
            }
        }
    };

    if sanity_check_result.is_err() {
        if !force {
            sanity_check_result?;
        } else {
            println!("--force supplied, ignoring: {:?}", sanity_check_result);
        }
    }

    let mut tx = Transaction::new_signed_with_payer(
        ixs,
        Some(&config.keypair.pubkey()),
        &[&config.keypair, &stake_account_keypair],
        recent_blockhash,
    );
    check_account_for_fee(rpc_client, config, &fee_calculator, &tx.message)?;

    let result = rpc_client
        .send_and_confirm_transaction(&mut tx, &[&config.keypair, &stake_account_keypair]);
    log_instruction_custom_error::<StakeError>(result)
}

fn process_withdraw_stake(
    rpc_client: &RpcClient,
    config: &WalletConfig,
    stake_account_keypair: &Keypair,
    destination_account_pubkey: &Pubkey,
    lamports: u64,
) -> ProcessResult {
    let (recent_blockhash, fee_calculator) = rpc_client.get_recent_blockhash()?;
    let ixs = vec![stake_instruction::withdraw(
        &stake_account_keypair.pubkey(),
        destination_account_pubkey,
        lamports,
    )];

    let mut tx = Transaction::new_signed_with_payer(
        ixs,
        Some(&config.keypair.pubkey()),
        &[&config.keypair, &stake_account_keypair],
        recent_blockhash,
    );
    check_account_for_fee(rpc_client, config, &fee_calculator, &tx.message)?;

    let result = rpc_client
        .send_and_confirm_transaction(&mut tx, &[&config.keypair, &stake_account_keypair]);
    log_instruction_custom_error::<StakeError>(result)
}

fn process_redeem_vote_credits(
    rpc_client: &RpcClient,
    config: &WalletConfig,
    stake_account_pubkey: &Pubkey,
    vote_account_pubkey: &Pubkey,
) -> ProcessResult {
    let (recent_blockhash, fee_calculator) = rpc_client.get_recent_blockhash()?;
    let ixs = vec![stake_instruction::redeem_vote_credits(
        stake_account_pubkey,
        vote_account_pubkey,
    )];
    let mut tx = Transaction::new_signed_with_payer(
        ixs,
        Some(&config.keypair.pubkey()),
        &[&config.keypair],
        recent_blockhash,
    );
    check_account_for_fee(rpc_client, config, &fee_calculator, &tx.message)?;
    let result = rpc_client.send_and_confirm_transaction(&mut tx, &[&config.keypair]);
    log_instruction_custom_error::<StakeError>(result)
}

fn process_show_stake_account(
    rpc_client: &RpcClient,
    _config: &WalletConfig,
    stake_account_pubkey: &Pubkey,
    use_lamports_unit: bool,
) -> ProcessResult {
    let stake_account = rpc_client.get_account(stake_account_pubkey)?;
    if stake_account.owner != solana_stake_api::id() {
        Err(WalletError::RpcRequestError(
            format!("{:?} is not a stake account", stake_account_pubkey).to_string(),
        ))?;
    }
    fn show_authorized(authorized: &Authorized) {
        println!("authorized staker: {}", authorized.staker);
        println!("authorized withdrawer: {}", authorized.staker);
    }
    fn show_lockup(lockup: &Lockup) {
        println!("lockup slot: {}", lockup.slot);
        println!("lockup custodian: {}", lockup.custodian);
    }
    match stake_account.state() {
        Ok(StakeState::Stake(authorized, lockup, stake)) => {
            println!(
                "total stake: {}",
                build_balance_message(stake_account.lamports, use_lamports_unit)
            );
            println!("credits observed: {}", stake.credits_observed);
            println!(
                "delegated stake: {}",
                build_balance_message(stake.stake, use_lamports_unit)
            );
            if stake.voter_pubkey != Pubkey::default() {
                println!("delegated voter pubkey: {}", stake.voter_pubkey);
            }
            println!(
                "stake activates starting from epoch: {}",
                stake.activation_epoch
            );
            if stake.deactivation_epoch < std::u64::MAX {
                println!(
                    "stake deactivates starting from epoch: {}",
                    stake.deactivation_epoch
                );
            }
            show_authorized(&authorized);
            show_lockup(&lockup);
            Ok("".to_string())
        }
        Ok(StakeState::RewardsPool) => Ok("Stake account is a rewards pool".to_string()),
        Ok(StakeState::Uninitialized) => Ok("Stake account is uninitialized".to_string()),
        Ok(StakeState::Initialized(authorized, lockup)) => {
            println!("Stake account is undelegated");
            show_authorized(&authorized);
            show_lockup(&lockup);
            Ok("".to_string())
        }
        Err(err) => Err(WalletError::RpcRequestError(format!(
            "Account data could not be deserialized to stake state: {:?}",
            err
        )))?,
    }
}

=======
>>>>>>> 4f461844
fn process_create_replicator_storage_account(
    rpc_client: &RpcClient,
    config: &WalletConfig,
    account_owner: &Pubkey,
    storage_account_pubkey: &Pubkey,
) -> ProcessResult {
    check_unique_pubkeys(
        (&config.keypair.pubkey(), "wallet keypair".to_string()),
        (
            &storage_account_pubkey,
            "storage_account_pubkey".to_string(),
        ),
    )?;
    let (recent_blockhash, fee_calculator) = rpc_client.get_recent_blockhash()?;
    let ixs = storage_instruction::create_replicator_storage_account(
        &config.keypair.pubkey(),
        &account_owner,
        storage_account_pubkey,
        1,
    );
    let mut tx = Transaction::new_signed_instructions(&[&config.keypair], ixs, recent_blockhash);
    check_account_for_fee(rpc_client, config, &fee_calculator, &tx.message)?;
    let result = rpc_client.send_and_confirm_transaction(&mut tx, &[&config.keypair]);
    log_instruction_custom_error::<SystemError>(result)
}

fn process_create_validator_storage_account(
    rpc_client: &RpcClient,
    config: &WalletConfig,
    account_owner: &Pubkey,
    storage_account_pubkey: &Pubkey,
) -> ProcessResult {
    check_unique_pubkeys(
        (&config.keypair.pubkey(), "wallet keypair".to_string()),
        (
            &storage_account_pubkey,
            "storage_account_pubkey".to_string(),
        ),
    )?;
    let (recent_blockhash, fee_calculator) = rpc_client.get_recent_blockhash()?;
    let ixs = storage_instruction::create_validator_storage_account(
        &config.keypair.pubkey(),
        account_owner,
        storage_account_pubkey,
        1,
    );
    let mut tx = Transaction::new_signed_instructions(&[&config.keypair], ixs, recent_blockhash);
    check_account_for_fee(rpc_client, config, &fee_calculator, &tx.message)?;
    let result = rpc_client.send_and_confirm_transaction(&mut tx, &[&config.keypair]);
    log_instruction_custom_error::<SystemError>(result)
}

fn process_claim_storage_reward(
    rpc_client: &RpcClient,
    config: &WalletConfig,
    node_account_pubkey: &Pubkey,
    storage_account_pubkey: &Pubkey,
) -> ProcessResult {
    let (recent_blockhash, fee_calculator) = rpc_client.get_recent_blockhash()?;

    let instruction =
        storage_instruction::claim_reward(node_account_pubkey, storage_account_pubkey);
    let signers = [&config.keypair];
    let message = Message::new_with_payer(vec![instruction], Some(&signers[0].pubkey()));

    let mut tx = Transaction::new(&signers, message, recent_blockhash);
    check_account_for_fee(rpc_client, config, &fee_calculator, &tx.message)?;
    let signature_str = rpc_client.send_and_confirm_transaction(&mut tx, &signers)?;
    Ok(signature_str.to_string())
}

fn process_show_storage_account(
    rpc_client: &RpcClient,
    _config: &WalletConfig,
    storage_account_pubkey: &Pubkey,
) -> ProcessResult {
    let account = rpc_client.get_account(storage_account_pubkey)?;

    if account.owner != solana_storage_api::id() {
        Err(WalletError::RpcRequestError(
            format!("{:?} is not a storage account", storage_account_pubkey).to_string(),
        ))?;
    }

    use solana_storage_api::storage_contract::StorageContract;
    let storage_contract: StorageContract = account.state().map_err(|err| {
        WalletError::RpcRequestError(
            format!("Unable to deserialize storage account: {:?}", err).to_string(),
        )
    })?;
    println!("{:#?}", storage_contract);
    println!("account lamports: {}", account.lamports);
    Ok("".to_string())
}

fn process_deploy(
    rpc_client: &RpcClient,
    config: &WalletConfig,
    program_location: &str,
) -> ProcessResult {
    let program_id = Keypair::new();
    let mut file = File::open(program_location).map_err(|err| {
        WalletError::DynamicProgramError(
            format!("Unable to open program file: {}", err).to_string(),
        )
    })?;
    let mut program_data = Vec::new();
    file.read_to_end(&mut program_data).map_err(|err| {
        WalletError::DynamicProgramError(
            format!("Unable to read program file: {}", err).to_string(),
        )
    })?;

    // Build transactions to calculate fees
    let mut messages: Vec<&Message> = Vec::new();
    let (blockhash, fee_calculator) = rpc_client.get_recent_blockhash()?;
    let minimum_balance = rpc_client.get_minimum_balance_for_rent_exemption(program_data.len())?;
    let mut create_account_tx = system_transaction::create_account(
        &config.keypair,
        &program_id.pubkey(),
        blockhash,
        minimum_balance,
        program_data.len() as u64,
        &bpf_loader::id(),
    );
    messages.push(&create_account_tx.message);
    let signers = [&config.keypair, &program_id];
    let write_transactions: Vec<_> = program_data
        .chunks(USERDATA_CHUNK_SIZE)
        .zip(0..)
        .map(|(chunk, i)| {
            let instruction = loader_instruction::write(
                &program_id.pubkey(),
                &bpf_loader::id(),
                (i * USERDATA_CHUNK_SIZE) as u32,
                chunk.to_vec(),
            );
            let message = Message::new_with_payer(vec![instruction], Some(&signers[0].pubkey()));
            Transaction::new(&signers, message, blockhash)
        })
        .collect();
    for transaction in write_transactions.iter() {
        messages.push(&transaction.message);
    }

    let instruction = loader_instruction::finalize(&program_id.pubkey(), &bpf_loader::id());
    let message = Message::new_with_payer(vec![instruction], Some(&signers[0].pubkey()));
    let mut finalize_tx = Transaction::new(&signers, message, blockhash);
    messages.push(&finalize_tx.message);

    check_account_for_multiple_fees(rpc_client, config, &fee_calculator, &messages)?;

    trace!("Creating program account");
    let result =
        rpc_client.send_and_confirm_transaction(&mut create_account_tx, &[&config.keypair]);
    log_instruction_custom_error::<SystemError>(result).map_err(|_| {
        WalletError::DynamicProgramError("Program allocate space failed".to_string())
    })?;

    trace!("Writing program data");
    rpc_client.send_and_confirm_transactions(write_transactions, &signers)?;

    trace!("Finalizing program account");
    rpc_client
        .send_and_confirm_transaction(&mut finalize_tx, &signers)
        .map_err(|_| {
            WalletError::DynamicProgramError("Program finalize transaction failed".to_string())
        })?;

    Ok(json!({
        "programId": format!("{}", program_id.pubkey()),
    })
    .to_string())
}

fn process_pay(
    rpc_client: &RpcClient,
    config: &WalletConfig,
    lamports: u64,
    to: &Pubkey,
    timestamp: Option<DateTime<Utc>>,
    timestamp_pubkey: Option<Pubkey>,
    witnesses: &Option<Vec<Pubkey>>,
    cancelable: Option<Pubkey>,
) -> ProcessResult {
    check_unique_pubkeys(
        (&config.keypair.pubkey(), "wallet keypair".to_string()),
        (to, "to".to_string()),
    )?;
    let (blockhash, fee_calculator) = rpc_client.get_recent_blockhash()?;

    if timestamp == None && *witnesses == None {
        let mut tx = system_transaction::transfer(&config.keypair, to, lamports, blockhash);
        check_account_for_fee(rpc_client, config, &fee_calculator, &tx.message)?;
        let result = rpc_client.send_and_confirm_transaction(&mut tx, &[&config.keypair]);
        log_instruction_custom_error::<SystemError>(result)
    } else if *witnesses == None {
        let dt = timestamp.unwrap();
        let dt_pubkey = match timestamp_pubkey {
            Some(pubkey) => pubkey,
            None => config.keypair.pubkey(),
        };

        let contract_state = Keypair::new();

        // Initializing contract
        let ixs = budget_instruction::on_date(
            &config.keypair.pubkey(),
            to,
            &contract_state.pubkey(),
            dt,
            &dt_pubkey,
            cancelable,
            lamports,
        );
        let mut tx = Transaction::new_signed_instructions(&[&config.keypair], ixs, blockhash);
        check_account_for_fee(rpc_client, config, &fee_calculator, &tx.message)?;
        let result = rpc_client.send_and_confirm_transaction(&mut tx, &[&config.keypair]);
        let signature_str = log_instruction_custom_error::<BudgetError>(result)?;

        Ok(json!({
            "signature": signature_str,
            "processId": format!("{}", contract_state.pubkey()),
        })
        .to_string())
    } else if timestamp == None {
        let (blockhash, _fee_calculator) = rpc_client.get_recent_blockhash()?;

        let witness = if let Some(ref witness_vec) = *witnesses {
            witness_vec[0]
        } else {
            Err(WalletError::BadParameter(
                "Could not parse required signature pubkey(s)".to_string(),
            ))?
        };

        let contract_state = Keypair::new();

        // Initializing contract
        let ixs = budget_instruction::when_signed(
            &config.keypair.pubkey(),
            to,
            &contract_state.pubkey(),
            &witness,
            cancelable,
            lamports,
        );
        let mut tx = Transaction::new_signed_instructions(&[&config.keypair], ixs, blockhash);
        let result = rpc_client.send_and_confirm_transaction(&mut tx, &[&config.keypair]);
        check_account_for_fee(rpc_client, config, &fee_calculator, &tx.message)?;
        let signature_str = log_instruction_custom_error::<BudgetError>(result)?;

        Ok(json!({
            "signature": signature_str,
            "processId": format!("{}", contract_state.pubkey()),
        })
        .to_string())
    } else {
        Ok("Combo transactions not yet handled".to_string())
    }
}

fn process_cancel(rpc_client: &RpcClient, config: &WalletConfig, pubkey: &Pubkey) -> ProcessResult {
    let (blockhash, fee_calculator) = rpc_client.get_recent_blockhash()?;
    let ix = budget_instruction::apply_signature(
        &config.keypair.pubkey(),
        pubkey,
        &config.keypair.pubkey(),
    );
    let mut tx = Transaction::new_signed_instructions(&[&config.keypair], vec![ix], blockhash);
    check_account_for_fee(rpc_client, config, &fee_calculator, &tx.message)?;
    let result = rpc_client.send_and_confirm_transaction(&mut tx, &[&config.keypair]);
    log_instruction_custom_error::<BudgetError>(result)
}

fn process_get_genesis_blockhash(rpc_client: &RpcClient) -> ProcessResult {
    let genesis_blockhash = rpc_client.get_genesis_blockhash()?;
    Ok(genesis_blockhash.to_string())
}

fn process_get_slot(rpc_client: &RpcClient) -> ProcessResult {
    let slot = rpc_client.get_slot()?;
    Ok(slot.to_string())
}

fn process_get_epoch_info(rpc_client: &RpcClient) -> ProcessResult {
    let epoch_info = rpc_client.get_epoch_info()?;
    println!();
    println_name_value("Current epoch:", &epoch_info.epoch.to_string());
    println_name_value("Current slot:", &epoch_info.absolute_slot.to_string());
    println_name_value(
        "Total slots in current epoch:",
        &epoch_info.slots_in_epoch.to_string(),
    );
    let remaining_slots_in_epoch = epoch_info.slots_in_epoch - epoch_info.slot_index;
    println_name_value(
        "Remaining slots in current epoch:",
        &remaining_slots_in_epoch.to_string(),
    );

    let remaining_time_in_epoch = Duration::from_secs(
        remaining_slots_in_epoch * clock::DEFAULT_TICKS_PER_SLOT / clock::DEFAULT_TICKS_PER_SECOND,
    );
    println_name_value(
        "Time remaining in current epoch:",
        &format!(
            "{} minutes, {} seconds",
            remaining_time_in_epoch.as_secs() / 60,
            remaining_time_in_epoch.as_secs() % 60
        ),
    );
    Ok("".to_string())
}

fn process_get_transaction_count(rpc_client: &RpcClient) -> ProcessResult {
    let transaction_count = rpc_client.get_transaction_count()?;
    Ok(transaction_count.to_string())
}

fn process_time_elapsed(
    rpc_client: &RpcClient,
    config: &WalletConfig,
    to: &Pubkey,
    pubkey: &Pubkey,
    dt: DateTime<Utc>,
) -> ProcessResult {
    let (blockhash, fee_calculator) = rpc_client.get_recent_blockhash()?;

    let ix = budget_instruction::apply_timestamp(&config.keypair.pubkey(), pubkey, to, dt);
    let mut tx = Transaction::new_signed_instructions(&[&config.keypair], vec![ix], blockhash);
    check_account_for_fee(rpc_client, config, &fee_calculator, &tx.message)?;
    let result = rpc_client.send_and_confirm_transaction(&mut tx, &[&config.keypair]);
    log_instruction_custom_error::<BudgetError>(result)
}

fn process_witness(
    rpc_client: &RpcClient,
    config: &WalletConfig,
    to: &Pubkey,
    pubkey: &Pubkey,
) -> ProcessResult {
    let (blockhash, fee_calculator) = rpc_client.get_recent_blockhash()?;

    let ix = budget_instruction::apply_signature(&config.keypair.pubkey(), pubkey, to);
    let mut tx = Transaction::new_signed_instructions(&[&config.keypair], vec![ix], blockhash);
    check_account_for_fee(rpc_client, config, &fee_calculator, &tx.message)?;
    let result = rpc_client.send_and_confirm_transaction(&mut tx, &[&config.keypair]);
    log_instruction_custom_error::<BudgetError>(result)
}

fn process_get_version(rpc_client: &RpcClient, config: &WalletConfig) -> ProcessResult {
    let remote_version: Value = serde_json::from_str(&rpc_client.get_version()?)?;
    println!(
        "{} {}",
        style("Cluster versions from:").bold(),
        config.json_rpc_url
    );
    if let Some(versions) = remote_version.as_object() {
        for (key, value) in versions.iter() {
            if let Some(value_string) = value.as_str() {
                println_name_value(&format!("* {}:", key), &value_string);
            }
        }
    }
    Ok("".to_string())
}

fn process_ping(
    rpc_client: &RpcClient,
    config: &WalletConfig,
    interval: &Duration,
    count: &Option<u64>,
    timeout: &Duration,
) -> ProcessResult {
    let to = Keypair::new().pubkey();

    println_name_value("Source account:", &config.keypair.pubkey().to_string());
    println_name_value("Destination account:", &to.to_string());
    println!();

    let (signal_sender, signal_receiver) = std::sync::mpsc::channel();
    ctrlc::set_handler(move || {
        let _ = signal_sender.send(());
    })
    .expect("Error setting Ctrl-C handler");

    let mut last_blockhash = Hash::default();
    let mut submit_count = 0;
    let mut confirmed_count = 0;
    let mut confirmation_time: VecDeque<u64> = VecDeque::with_capacity(1024);

    'mainloop: for seq in 0..count.unwrap_or(std::u64::MAX) {
        let (recent_blockhash, fee_calculator) = rpc_client.get_new_blockhash(&last_blockhash)?;
        last_blockhash = recent_blockhash;

        let transaction = system_transaction::transfer(&config.keypair, &to, 1, recent_blockhash);
        check_account_for_fee(rpc_client, config, &fee_calculator, &transaction.message)?;

        match rpc_client.send_transaction(&transaction) {
            Ok(signature) => {
                let transaction_sent = Instant::now();
                loop {
                    let signature_status = rpc_client.get_signature_status(&signature)?;
                    let elapsed_time = Instant::now().duration_since(transaction_sent);
                    if let Some(transaction_status) = signature_status {
                        match transaction_status {
                            Ok(()) => {
                                let elapsed_time_millis = elapsed_time.as_millis() as u64;
                                confirmation_time.push_back(elapsed_time_millis);
                                println!(
                                    "{}1 lamport transferred: seq={:<3} time={:>4}ms signature={}",
                                    CHECK_MARK, seq, elapsed_time_millis, signature
                                );
                                confirmed_count += 1;
                            }
                            Err(err) => {
                                println!(
                                    "{}Transaction failed:    seq={:<3} error={:?} signature={}",
                                    CROSS_MARK, seq, err, signature
                                );
                            }
                        }
                        break;
                    }

                    if elapsed_time >= *timeout {
                        println!(
                            "{}Confirmation timeout:  seq={:<3}             signature={}",
                            CROSS_MARK, seq, signature
                        );
                        break;
                    }

                    // Sleep for half a slot
                    if signal_receiver
                        .recv_timeout(Duration::from_millis(
                            500 * solana_sdk::clock::DEFAULT_TICKS_PER_SLOT
                                / solana_sdk::clock::DEFAULT_TICKS_PER_SECOND,
                        ))
                        .is_ok()
                    {
                        break 'mainloop;
                    }
                }
            }
            Err(err) => {
                println!(
                    "{}Submit failed:         seq={:<3} error={:?}",
                    CROSS_MARK, seq, err
                );
            }
        }
        submit_count += 1;

        if signal_receiver.recv_timeout(*interval).is_ok() {
            break 'mainloop;
        }
    }

    println!();
    println!("--- transaction statistics ---");
    println!(
        "{} transactions submitted, {} transactions confirmed, {:.1}% transaction loss",
        submit_count,
        confirmed_count,
        (100. - f64::from(confirmed_count) / f64::from(submit_count) * 100.)
    );
    if !confirmation_time.is_empty() {
        let samples: Vec<f64> = confirmation_time.iter().map(|t| *t as f64).collect();
        let dist = criterion_stats::Distribution::from(samples.into_boxed_slice());
        let mean = dist.mean();
        println!(
            "confirmation min/mean/max/stddev = {:.0}/{:.0}/{:.0}/{:.0} ms",
            dist.min(),
            mean,
            dist.max(),
            dist.std_dev(Some(mean))
        );
    }

    Ok("".to_string())
}

pub fn process_command(config: &WalletConfig) -> ProcessResult {
    println_name_value("Keypair:", &config.keypair_path);
    if let WalletCommand::Address = config.command {
        // Get address of this client
        return Ok(format!("{}", config.keypair.pubkey()));
    }
    println_name_value("RPC Endpoint:", &config.json_rpc_url);

    let mut _rpc_client;
    let rpc_client = if config.rpc_client.is_none() {
        _rpc_client = RpcClient::new(config.json_rpc_url.to_string());
        &_rpc_client
    } else {
        // Primarily for testing
        config.rpc_client.as_ref().unwrap()
    };

    match &config.command {
        // Get address of this client
        WalletCommand::Address => unreachable!(),

        WalletCommand::Fees => process_fees(&rpc_client),

        // Request an airdrop from Solana Drone;
        WalletCommand::Airdrop {
            drone_host,
            drone_port,
            lamports,
            use_lamports_unit,
        } => {
            let drone_addr = SocketAddr::new(
                drone_host.unwrap_or_else(|| {
                    let drone_host = url::Url::parse(&config.json_rpc_url)
                        .unwrap()
                        .host()
                        .unwrap()
                        .to_string();
                    solana_netutil::parse_host(&drone_host).unwrap_or_else(|err| {
                        panic!("Unable to resolve {}: {}", drone_host, err);
                    })
                }),
                *drone_port,
            );

            process_airdrop(
                &rpc_client,
                config,
                &drone_addr,
                *lamports,
                *use_lamports_unit,
            )
        }

        // Check client balance
        WalletCommand::Balance {
            pubkey,
            use_lamports_unit,
        } => process_balance(&pubkey, &rpc_client, *use_lamports_unit),

        // Cancel a contract by contract Pubkey
        WalletCommand::Cancel(pubkey) => process_cancel(&rpc_client, config, &pubkey),

        // Confirm the last client transaction by signature
        WalletCommand::Confirm(signature) => process_confirm(&rpc_client, signature),

        // Create vote account
        WalletCommand::CreateVoteAccount(vote_account_pubkey, vote_init) => {
            process_create_vote_account(&rpc_client, config, &vote_account_pubkey, &vote_init)
        }

        WalletCommand::VoteAuthorize(
            vote_account_pubkey,
            new_authorized_pubkey,
            vote_authorize,
        ) => process_vote_authorize(
            &rpc_client,
            config,
            &vote_account_pubkey,
            &new_authorized_pubkey,
            *vote_authorize,
        ),

        WalletCommand::ShowAccount {
            pubkey,
            output_file,
            use_lamports_unit,
        } => process_show_account(
            &rpc_client,
            config,
            &pubkey,
            &output_file,
            *use_lamports_unit,
        ),

        WalletCommand::ShowVoteAccount {
            pubkey: vote_account_pubkey,
            use_lamports_unit,
        } => process_show_vote_account(
            &rpc_client,
            config,
            &vote_account_pubkey,
            *use_lamports_unit,
        ),

        WalletCommand::Uptime {
            pubkey: vote_account_pubkey,
            aggregate,
            span,
        } => process_uptime(&rpc_client, config, &vote_account_pubkey, *aggregate, *span),

        // Create stake account
        WalletCommand::CreateStakeAccount(stake_account_pubkey, authorized, lockup, lamports) => {
            process_create_stake_account(
                &rpc_client,
                config,
                &stake_account_pubkey,
                &authorized,
                lockup,
                *lamports,
            )
        }
        WalletCommand::DelegateStake(stake_account_pubkey, vote_account_pubkey, force) => {
            process_delegate_stake(
                &rpc_client,
                config,
                &stake_account_pubkey,
                &vote_account_pubkey,
                *force,
            )
        }
        WalletCommand::StakeAuthorize(
            stake_account_pubkey,
            new_authorized_pubkey,
            stake_authorize,
        ) => process_stake_authorize(
            &rpc_client,
            config,
            &stake_account_pubkey,
            &new_authorized_pubkey,
            *stake_authorize,
        ),

        WalletCommand::WithdrawStake(
            stake_account_pubkey,
            destination_account_pubkey,
            lamports,
        ) => process_withdraw_stake(
            &rpc_client,
            config,
            &stake_account_pubkey,
            &destination_account_pubkey,
            *lamports,
        ),

        // Deactivate stake account
        WalletCommand::DeactivateStake(stake_account_pubkey, vote_account_pubkey) => {
            process_deactivate_stake_account(
                &rpc_client,
                config,
                &stake_account_pubkey,
                &vote_account_pubkey,
            )
        }

        WalletCommand::RedeemVoteCredits(stake_account_pubkey, vote_account_pubkey) => {
            process_redeem_vote_credits(
                &rpc_client,
                config,
                &stake_account_pubkey,
                &vote_account_pubkey,
            )
        }

        WalletCommand::ShowStakeAccount {
            pubkey: stake_account_pubkey,
            use_lamports_unit,
        } => process_show_stake_account(
            &rpc_client,
            config,
            &stake_account_pubkey,
            *use_lamports_unit,
        ),

        WalletCommand::CreateReplicatorStorageAccount(
            storage_account_owner,
            storage_account_pubkey,
        ) => process_create_replicator_storage_account(
            &rpc_client,
            config,
            &storage_account_owner,
            &storage_account_pubkey,
        ),

        WalletCommand::CreateValidatorStorageAccount(account_owner, storage_account_pubkey) => {
            process_create_validator_storage_account(
                &rpc_client,
                config,
                &account_owner,
                &storage_account_pubkey,
            )
        }

        WalletCommand::ClaimStorageReward(node_account_pubkey, storage_account_pubkey) => {
            process_claim_storage_reward(
                &rpc_client,
                config,
                node_account_pubkey,
                &storage_account_pubkey,
            )
        }

        WalletCommand::ShowStorageAccount(storage_account_pubkey) => {
            process_show_storage_account(&rpc_client, config, &storage_account_pubkey)
        }

        // Deploy a custom program to the chain
        WalletCommand::Deploy(ref program_location) => {
            process_deploy(&rpc_client, config, program_location)
        }

        WalletCommand::GetGenesisBlockhash => process_get_genesis_blockhash(&rpc_client),
        WalletCommand::GetSlot => process_get_slot(&rpc_client),
        WalletCommand::GetEpochInfo => process_get_epoch_info(&rpc_client),
        WalletCommand::GetTransactionCount => process_get_transaction_count(&rpc_client),

        // If client has positive balance, pay lamports to another address
        WalletCommand::Pay {
            lamports,
            to,
            timestamp,
            timestamp_pubkey,
            ref witnesses,
            cancelable,
        } => process_pay(
            &rpc_client,
            config,
            *lamports,
            &to,
            *timestamp,
            *timestamp_pubkey,
            witnesses,
            *cancelable,
        ),

        WalletCommand::Ping {
            interval,
            count,
            timeout,
        } => process_ping(&rpc_client, config, interval, count, timeout),

        // Apply time elapsed to contract
        WalletCommand::TimeElapsed(to, pubkey, dt) => {
            process_time_elapsed(&rpc_client, config, &to, &pubkey, *dt)
        }

        // Apply witness signature to contract
        WalletCommand::Witness(to, pubkey) => process_witness(&rpc_client, config, &to, &pubkey),

        // Return software version of wallet and cluster entrypoint node
        WalletCommand::GetVersion => process_get_version(&rpc_client, config),

        // Return all or single validator info
        WalletCommand::GetValidatorInfo(info_pubkey) => {
            process_get_validator_info(&rpc_client, *info_pubkey)
        }

        // Publish validator info
        WalletCommand::SetValidatorInfo(validator_info, info_pubkey) => {
            process_set_validator_info(&rpc_client, config, &validator_info, *info_pubkey)
        }
    }
}

// Quick and dirty Keypair that assumes the client will do retries but not update the
// blockhash. If the client updates the blockhash, the signature will be invalid.
// TODO: Parse `msg` and use that data to make a new airdrop request.
struct DroneKeypair {
    transaction: Transaction,
}

impl DroneKeypair {
    fn new_keypair(
        drone_addr: &SocketAddr,
        to_pubkey: &Pubkey,
        lamports: u64,
        blockhash: Hash,
    ) -> Result<Self, Box<dyn error::Error>> {
        let transaction = request_airdrop_transaction(drone_addr, to_pubkey, lamports, blockhash)?;
        Ok(Self { transaction })
    }

    fn airdrop_transaction(&self) -> Transaction {
        self.transaction.clone()
    }
}

impl KeypairUtil for DroneKeypair {
    fn new() -> Self {
        unimplemented!();
    }

    /// Return the public key of the keypair used to sign votes
    fn pubkey(&self) -> Pubkey {
        self.transaction.message().account_keys[0]
    }

    fn sign_message(&self, _msg: &[u8]) -> Signature {
        self.transaction.signatures[0]
    }
}

pub fn request_and_confirm_airdrop(
    rpc_client: &RpcClient,
    drone_addr: &SocketAddr,
    to_pubkey: &Pubkey,
    lamports: u64,
) -> ProcessResult {
    let (blockhash, _fee_calculator) = rpc_client.get_recent_blockhash()?;
    let keypair = {
        let mut retries = 5;
        loop {
            let result = DroneKeypair::new_keypair(drone_addr, to_pubkey, lamports, blockhash);
            if result.is_ok() || retries == 0 {
                break result;
            }
            retries -= 1;
            sleep(Duration::from_secs(1));
        }
    }?;
    let mut tx = keypair.airdrop_transaction();
    let result = rpc_client.send_and_confirm_transaction(&mut tx, &[&keypair]);
    log_instruction_custom_error::<SystemError>(result)
}

pub fn log_instruction_custom_error<E>(result: Result<String, ClientError>) -> ProcessResult
where
    E: 'static + std::error::Error + DecodeError<E> + FromPrimitive,
{
    if result.is_err() {
        let err = result.unwrap_err();
        if let ClientError::TransactionError(TransactionError::InstructionError(
            _,
            InstructionError::CustomError(code),
        )) = err
        {
            if let Some(specific_error) = E::decode_custom_error_to_enum(code) {
                error!("{}::{:?}", E::type_of(), specific_error);
                Err(specific_error)?
            }
        }
        error!("{:?}", err);
        Err(err)?
    } else {
        Ok(result.unwrap())
    }
}

pub(crate) fn build_balance_message(lamports: u64, use_lamports_unit: bool) -> String {
    if use_lamports_unit {
        let ess = if lamports == 1 { "" } else { "s" };
        format!("{:?} lamport{}", lamports, ess)
    } else {
        let sol = lamports_to_sol(lamports);
        let sol_str = format!("{:.8}", sol);
        let pretty_sol = sol_str.trim_end_matches('0').trim_end_matches('.');
        format!("{} SOL", pretty_sol)
    }
}

pub fn app<'ab, 'v>(name: &str, about: &'ab str, version: &'v str) -> App<'ab, 'v> {
    App::new(name)
        .about(about)
        .version(version)
        .setting(AppSettings::SubcommandRequiredElseHelp)
        .subcommand(SubCommand::with_name("address").about("Get your public key"))
        .subcommand(SubCommand::with_name("fees").about("Display current cluster fees"))
        .subcommand(
            SubCommand::with_name("airdrop")
                .about("Request lamports")
                .arg(
                    Arg::with_name("drone_host")
                        .long("drone-host")
                        .value_name("HOST")
                        .takes_value(true)
                        .help("Drone host to use [default: the --url host]"),
                )
                .arg(
                    Arg::with_name("drone_port")
                        .long("drone-port")
                        .value_name("PORT")
                        .takes_value(true)
                        .default_value(solana_drone::drone::DRONE_PORT_STR)
                        .help("Drone port to use"),
                )
                .arg(
                    Arg::with_name("amount")
                        .index(1)
                        .value_name("AMOUNT")
                        .takes_value(true)
                        .required(true)
                        .help("The airdrop amount to request (default unit SOL)"),
                )
                .arg(
                    Arg::with_name("unit")
                        .index(2)
                        .value_name("UNIT")
                        .takes_value(true)
                        .possible_values(&["SOL", "lamports"])
                        .help("Specify unit to use for request and balance display"),
                ),
        )
        .subcommand(
            SubCommand::with_name("balance")
                .about("Get your balance")
                .arg(
                    Arg::with_name("pubkey")
                        .index(1)
                        .value_name("PUBKEY")
                        .takes_value(true)
                        .validator(is_pubkey_or_keypair)
                        .help("The public key of the balance to check"),
                )
                .arg(
                    Arg::with_name("lamports")
                        .long("lamports")
                        .takes_value(false)
                        .help("Display balance in lamports instead of SOL"),
                ),
        )
        .subcommand(
            SubCommand::with_name("cancel")
                .about("Cancel a transfer")
                .arg(
                    Arg::with_name("process_id")
                        .index(1)
                        .value_name("PROCESS ID")
                        .takes_value(true)
                        .required(true)
                        .validator(is_pubkey)
                        .help("The process id of the transfer to cancel"),
                ),
        )
        .subcommand(
            SubCommand::with_name("confirm")
                .about("Confirm transaction by signature")
                .arg(
                    Arg::with_name("signature")
                        .index(1)
                        .value_name("SIGNATURE")
                        .takes_value(true)
                        .required(true)
                        .help("The transaction signature to confirm"),
                ),
        )
        .subcommand(
            SubCommand::with_name("vote-authorize-voter")
                .about("Authorize a new vote signing keypair for the given vote account")
                .arg(
                    Arg::with_name("vote_account_pubkey")
                        .index(1)
                        .value_name("VOTE ACCOUNT PUBKEY")
                        .takes_value(true)
                        .required(true)
                        .validator(is_pubkey_or_keypair)
                        .help("Vote account in which to set the authorized voter"),
                )
                .arg(
                    Arg::with_name("new_authorized_pubkey")
                        .index(2)
                        .value_name("NEW VOTER PUBKEY")
                        .takes_value(true)
                        .required(true)
                        .validator(is_pubkey_or_keypair)
                        .help("New vote signer to authorize"),
                ),
        )
        .subcommand(
            SubCommand::with_name("vote-authorize-withdrawer")
                .about("Authorize a new withdraw signing keypair for the given vote account")
                .arg(
                    Arg::with_name("vote_account_pubkey")
                        .index(1)
                        .value_name("VOTE ACCOUNT PUBKEY")
                        .takes_value(true)
                        .required(true)
                        .validator(is_pubkey_or_keypair)
                        .help("Vote account in which to set the authorized withdrawer"),
                )
                .arg(
                    Arg::with_name("new_authorized_pubkey")
                        .index(2)
                        .value_name("NEW WITHDRAWER PUBKEY")
                        .takes_value(true)
                        .required(true)
                        .validator(is_pubkey_or_keypair)
                        .help("New withdrawer to authorize"),
                ),
        )
        .subcommand(
            SubCommand::with_name("create-vote-account")
                .about("Create a vote account")
                .arg(
                    Arg::with_name("vote_account_pubkey")
                        .index(1)
                        .value_name("VOTE ACCOUNT PUBKEY")
                        .takes_value(true)
                        .required(true)
                        .validator(is_pubkey_or_keypair)
                        .help("Vote account address to fund"),
                )
                .arg(
                    Arg::with_name("node_pubkey")
                        .index(2)
                        .value_name("VALIDATOR PUBKEY")
                        .takes_value(true)
                        .required(true)
                        .validator(is_pubkey_or_keypair)
                        .help("Validator that will vote with this account"),
                )
                .arg(
<<<<<<< HEAD
=======
                    Arg::with_name("amount")
                        .index(3)
                        .value_name("AMOUNT")
                        .takes_value(true)
                        .required(true)
                        .help("The amount of send to the vote account (default unit SOL)"),
                )
                .arg(
                    Arg::with_name("unit")
                        .index(4)
                        .value_name("UNIT")
                        .takes_value(true)
                        .possible_values(&["SOL", "lamports"])
                        .help("Specify unit to use for request"),
                )
                .arg(
>>>>>>> 4f461844
                    Arg::with_name("commission")
                        .long("commission")
                        .value_name("NUM")
                        .takes_value(true)
                        .help("The commission taken on reward redemption (0-255), default: 0"),
                )
                .arg(
                    Arg::with_name("authorized_voter")
                        .long("authorized-voter")
                        .value_name("PUBKEY")
                        .takes_value(true)
                        .validator(is_pubkey_or_keypair)
                        .help("Public key of the authorized voter (defaults to vote account)"),
                )
                .arg(
                    Arg::with_name("authorized_withdrawer")
                        .long("authorized-withdrawer")
                        .value_name("PUBKEY")
                        .takes_value(true)
                        .validator(is_pubkey_or_keypair)
                        .help("Public key of the authorized withdrawer (defaults to wallet)"),
                ),
        )
        .subcommand(
            SubCommand::with_name("show-account")
                .about("Show the contents of an account")
                .arg(
                    Arg::with_name("account_pubkey")
                        .index(1)
                        .value_name("ACCOUNT PUBKEY")
                        .takes_value(true)
                        .required(true)
                        .validator(is_pubkey_or_keypair)
                        .help("Account pubkey"),
                )
                .arg(
                    Arg::with_name("output_file")
                        .long("output")
                        .short("o")
                        .value_name("FILE")
                        .takes_value(true)
                        .help("Write the account data to this file"),
                )
                .arg(
                    Arg::with_name("lamports")
                        .long("lamports")
                        .takes_value(false)
                        .help("Display balance in lamports instead of SOL"),
                ),
        )
        .subcommand(
            SubCommand::with_name("show-vote-account")
                .about("Show the contents of a vote account")
                .arg(
                    Arg::with_name("vote_account_pubkey")
                        .index(1)
                        .value_name("VOTE ACCOUNT PUBKEY")
                        .takes_value(true)
                        .required(true)
                        .validator(is_pubkey_or_keypair)
                        .help("Vote account pubkey"),
                )
                .arg(
                    Arg::with_name("lamports")
                        .long("lamports")
                        .takes_value(false)
                        .help("Display balance in lamports instead of SOL"),
                ),
        )
        .subcommand(
            SubCommand::with_name("uptime")
                .about("Show the uptime of a validator, based on epoch voting history")
                .arg(
                    Arg::with_name("vote_account_pubkey")
                        .index(1)
                        .value_name("VOTE ACCOUNT PUBKEY")
                        .takes_value(true)
                        .required(true)
                        .validator(is_pubkey_or_keypair)
                        .help("Vote account pubkey"),
                )
                .arg(
                    Arg::with_name("span")
                        .long("span")
                        .value_name("NUM OF EPOCHS")
                        .takes_value(true)
                        .help("Number of recent epochs to examine")
                )
                .arg(
                    Arg::with_name("aggregate")
                        .long("aggregate")
                        .help("Aggregate uptime data across span")
                ),
        )
        .stake_subcommands()
        .subcommand(
            SubCommand::with_name("create-storage-mining-pool-account")
                .about("Create mining pool account")
                .arg(
                    Arg::with_name("storage_account_pubkey")
                        .index(1)
                        .value_name("STORAGE ACCOUNT PUBKEY")
                        .takes_value(true)
                        .required(true)
                        .validator(is_pubkey_or_keypair)
                        .help("Storage mining pool account address to fund"),
                )
                .arg(
                    Arg::with_name("amount")
                        .index(2)
                        .value_name("AMOUNT")
                        .takes_value(true)
                        .required(true)
                        .help("The amount to assign to the storage mining pool account (default unit SOL)"),
                )
                .arg(
                    Arg::with_name("unit")
                        .index(3)
                        .value_name("UNIT")
                        .takes_value(true)
                        .possible_values(&["SOL", "lamports"])
                        .help("Specify unit to use for request"),
                ),
        )
        .subcommand(
            SubCommand::with_name("create-replicator-storage-account")
                .about("Create a replicator storage account")
                .arg(
                    Arg::with_name("storage_account_owner")
                        .index(1)
                        .value_name("STORAGE ACCOUNT OWNER PUBKEY")
                        .takes_value(true)
                        .required(true)
                        .validator(is_pubkey_or_keypair)
                )
                .arg(
                    Arg::with_name("storage_account_pubkey")
                        .index(2)
                        .value_name("STORAGE ACCOUNT PUBKEY")
                        .takes_value(true)
                        .required(true)
                        .validator(is_pubkey_or_keypair)
                )
        )
        .subcommand(
            SubCommand::with_name("create-validator-storage-account")
                .about("Create a validator storage account")
                .arg(
                    Arg::with_name("storage_account_owner")
                        .index(1)
                        .value_name("STORAGE ACCOUNT OWNER PUBKEY")
                        .takes_value(true)
                        .required(true)
                        .validator(is_pubkey_or_keypair)
                )
                .arg(
                    Arg::with_name("storage_account_pubkey")
                        .index(2)
                        .value_name("STORAGE ACCOUNT PUBKEY")
                        .takes_value(true)
                        .required(true)
                        .validator(is_pubkey_or_keypair)
                )
        )
        .subcommand(
            SubCommand::with_name("claim-storage-reward")
                .about("Redeem storage reward credits")
                .arg(
                    Arg::with_name("node_account_pubkey")
                        .index(1)
                        .value_name("NODE PUBKEY")
                        .takes_value(true)
                        .required(true)
                        .validator(is_pubkey_or_keypair)
                        .help("The node account to credit the rewards to"),
                )
                .arg(
                    Arg::with_name("storage_account_pubkey")
                        .index(2)
                        .value_name("STORAGE ACCOUNT PUBKEY")
                        .takes_value(true)
                        .required(true)
                        .validator(is_pubkey_or_keypair)
                        .help("Storage account address to redeem credits for"),
                ))
        .subcommand(
            SubCommand::with_name("show-storage-account")
                .about("Show the contents of a storage account")
                .arg(
                    Arg::with_name("storage_account_pubkey")
                        .index(1)
                        .value_name("STORAGE ACCOUNT PUBKEY")
                        .takes_value(true)
                        .required(true)
                        .validator(is_pubkey_or_keypair)
                        .help("Storage account pubkey"),
                )
        )
        .subcommand(
            SubCommand::with_name("deploy")
                .about("Deploy a program")
                .arg(
                    Arg::with_name("program_location")
                        .index(1)
                        .value_name("PATH TO PROGRAM")
                        .takes_value(true)
                        .required(true)
                        .help("/path/to/program.o"),
                ), // TODO: Add "loader" argument; current default is bpf_loader
        )
        .subcommand(
            SubCommand::with_name("get-genesis-blockhash")
                .about("Get the genesis blockhash"),
        )
        .subcommand(
            SubCommand::with_name("get-slot")
                .about("Get current slot"),
        )
        .subcommand(
            SubCommand::with_name("get-epoch-info")
                .about("Get information about the current epoch"),
        )
        .subcommand(
            SubCommand::with_name("get-transaction-count")
                .about("Get current transaction count"),
        )
        .subcommand(
            SubCommand::with_name("pay")
                .about("Send a payment")
                .arg(
                    Arg::with_name("to")
                        .index(1)
                        .value_name("PUBKEY")
                        .takes_value(true)
                        .required(true)
                        .validator(is_pubkey)
                        .help("The pubkey of recipient"),
                )
                .arg(
                    Arg::with_name("amount")
                        .index(2)
                        .value_name("AMOUNT")
                        .takes_value(true)
                        .required(true)
                        .help("The amount to send (default unit SOL)"),
                )
                .arg(
                    Arg::with_name("unit")
                        .index(3)
                        .value_name("UNIT")
                        .takes_value(true)
                        .possible_values(&["SOL", "lamports"])
                        .help("Specify unit to use for request"),
                )
                .arg(
                    Arg::with_name("timestamp")
                        .long("after")
                        .value_name("DATETIME")
                        .takes_value(true)
                        .help("A timestamp after which transaction will execute"),
                )
                .arg(
                    Arg::with_name("timestamp_pubkey")
                        .long("require-timestamp-from")
                        .value_name("PUBKEY")
                        .takes_value(true)
                        .requires("timestamp")
                        .validator(is_pubkey)
                        .help("Require timestamp from this third party"),
                )
                .arg(
                    Arg::with_name("witness")
                        .long("require-signature-from")
                        .value_name("PUBKEY")
                        .takes_value(true)
                        .multiple(true)
                        .use_delimiter(true)
                        .validator(is_pubkey)
                        .help("Any third party signatures required to unlock the lamports"),
                )
                .arg(
                    Arg::with_name("cancelable")
                        .long("cancelable")
                        .takes_value(false),
                ),
        )
        .subcommand(
            SubCommand::with_name("ping")
                .about("Submit transactions sequentially")
                .arg(
                    Arg::with_name("interval")
                        .short("i")
                        .long("interval")
                        .value_name("SECONDS")
                        .takes_value(true)
                        .default_value("2")
                        .help("Wait interval seconds between submitting the next transaction"),
                )
                .arg(
                    Arg::with_name("count")
                        .short("c")
                        .long("count")
                        .value_name("NUMBER")
                        .takes_value(true)
                        .help("Stop after submitting count transactions"),
                )
                .arg(
                    Arg::with_name("timeout")
                        .short("t")
                        .long("timeout")
                        .value_name("SECONDS")
                        .takes_value(true)
                        .default_value("10")
                        .help("Wait up to timeout seconds for transaction confirmation"),
                ),
        )
        .subcommand(
            SubCommand::with_name("send-signature")
                .about("Send a signature to authorize a transfer")
                .arg(
                    Arg::with_name("to")
                        .index(1)
                        .value_name("PUBKEY")
                        .takes_value(true)
                        .required(true)
                        .validator(is_pubkey)
                        .help("The pubkey of recipient"),
                )
                .arg(
                    Arg::with_name("process_id")
                        .index(2)
                        .value_name("PROCESS ID")
                        .takes_value(true)
                        .required(true)
                        .help("The process id of the transfer to authorize"),
                ),
        )
        .subcommand(
            SubCommand::with_name("send-timestamp")
                .about("Send a timestamp to unlock a transfer")
                .arg(
                    Arg::with_name("to")
                        .index(1)
                        .value_name("PUBKEY")
                        .takes_value(true)
                        .required(true)
                        .validator(is_pubkey)
                        .help("The pubkey of recipient"),
                )
                .arg(
                    Arg::with_name("process_id")
                        .index(2)
                        .value_name("PROCESS ID")
                        .takes_value(true)
                        .required(true)
                        .help("The process id of the transfer to unlock"),
                )
                .arg(
                    Arg::with_name("datetime")
                        .long("date")
                        .value_name("DATETIME")
                        .takes_value(true)
                        .help("Optional arbitrary timestamp to apply"),
                ),
        )
        .subcommand(
            SubCommand::with_name("cluster-version")
                .about("Get the version of the cluster entrypoint"),
        )
        .subcommand(
            SubCommand::with_name("validator-info")
                .about("Publish/get Validator info on Solana")
                .subcommand(
                    SubCommand::with_name("publish")
                        .about("Publish Validator info on Solana")
                        .arg(
                            Arg::with_name("info_pubkey")
                                .short("p")
                                .long("info-pubkey")
                                .value_name("PUBKEY")
                                .takes_value(true)
                                .validator(is_pubkey)
                                .help("The pubkey of the Validator info account to update"),
                        )
                        .arg(
                            Arg::with_name("name")
                                .index(1)
                                .value_name("NAME")
                                .takes_value(true)
                                .required(true)
                                .validator(is_short_field)
                                .help("Validator name"),
                        )
                        .arg(
                            Arg::with_name("website")
                                .short("w")
                                .long("website")
                                .value_name("URL")
                                .takes_value(true)
                                .validator(check_url)
                                .help("Validator website url"),
                        )
                        .arg(
                            Arg::with_name("keybase_username")
                                .short("n")
                                .long("keybase")
                                .value_name("USERNAME")
                                .takes_value(true)
                                .validator(is_short_field)
                                .help("Validator Keybase username"),
                        )
                        .arg(
                            Arg::with_name("details")
                                .short("d")
                                .long("details")
                                .value_name("DETAILS")
                                .takes_value(true)
                                .validator(check_details_length)
                                .help("Validator description")
                        )
                        .arg(
                            Arg::with_name("force")
                                .long("force")
                                .takes_value(false)
                                .hidden(true) // Don't document this argument to discourage its use
                                .help("Override keybase username validity check"),
                        ),
                )
                .subcommand(
                    SubCommand::with_name("get")
                        .about("Get and parse Solana Validator info")
                        .arg(
                            Arg::with_name("info_pubkey")
                                .index(1)
                                .value_name("PUBKEY")
                                .takes_value(true)
                                .validator(is_pubkey)
                                .help("The pubkey of the Validator info account; without this argument, returns all"),
                        ),
                )
        )
}

#[cfg(test)]
mod tests {
    use super::*;
    use serde_json::Value;
    use solana_client::mock_rpc_client_request::SIGNATURE;
    use solana_sdk::{
        signature::{gen_keypair_file, read_keypair},
        transaction::TransactionError,
    };
    use std::path::PathBuf;

    fn make_tmp_path(name: &str) -> String {
        let out_dir = std::env::var("FARF_DIR").unwrap_or_else(|_| "farf".to_string());
        let keypair = Keypair::new();

        let path = format!("{}/tmp/{}-{}", out_dir, name, keypair.pubkey());

        // whack any possible collision
        let _ignored = std::fs::remove_dir_all(&path);
        // whack any possible collision
        let _ignored = std::fs::remove_file(&path);

        path
    }

    #[test]
    #[should_panic]
    fn test_bad_amount() {
        let test_commands = app("test", "desc", "version");
        let test_bad_airdrop = test_commands.get_matches_from(vec!["test", "airdrop", "notint"]);
        let pubkey = Pubkey::new_rand();
        let _ignored = parse_command(&pubkey, &test_bad_airdrop).unwrap();
    }

    #[test]
    fn test_wallet_parse_command() {
        let test_commands = app("test", "desc", "version");

        let pubkey = Pubkey::new_rand();
        let pubkey_string = format!("{}", pubkey);
        let witness0 = Pubkey::new_rand();
        let witness0_string = format!("{}", witness0);
        let witness1 = Pubkey::new_rand();
        let witness1_string = format!("{}", witness1);
        let dt = Utc.ymd(2018, 9, 19).and_hms(17, 30, 59);

        // Test Airdrop Subcommand
        let test_airdrop = test_commands
            .clone()
            .get_matches_from(vec!["test", "airdrop", "50", "lamports"]);
        assert_eq!(
            parse_command(&pubkey, &test_airdrop).unwrap(),
            WalletCommand::Airdrop {
                drone_host: None,
                drone_port: solana_drone::drone::DRONE_PORT,
                lamports: 50,
                use_lamports_unit: true,
            }
        );

        // Test Balance Subcommand, incl pubkey and keypair-file inputs
        let keypair_file = make_tmp_path("keypair_file");
        gen_keypair_file(&keypair_file).unwrap();
        let keypair = read_keypair(&keypair_file).unwrap();
        let test_balance = test_commands.clone().get_matches_from(vec![
            "test",
            "balance",
            &keypair.pubkey().to_string(),
        ]);
        assert_eq!(
            parse_command(&pubkey, &test_balance).unwrap(),
            WalletCommand::Balance {
                pubkey: keypair.pubkey(),
                use_lamports_unit: false
            }
        );
        let test_balance = test_commands.clone().get_matches_from(vec![
            "test",
            "balance",
            &keypair_file,
            "--lamports",
        ]);
        assert_eq!(
            parse_command(&pubkey, &test_balance).unwrap(),
            WalletCommand::Balance {
                pubkey: keypair.pubkey(),
                use_lamports_unit: true
            }
        );

        // Test Cancel Subcommand
        let test_cancel =
            test_commands
                .clone()
                .get_matches_from(vec!["test", "cancel", &pubkey_string]);
        assert_eq!(
            parse_command(&pubkey, &test_cancel).unwrap(),
            WalletCommand::Cancel(pubkey)
        );

        // Test Confirm Subcommand
        let signature = Signature::new(&vec![1; 64]);
        let signature_string = format!("{:?}", signature);
        let test_confirm =
            test_commands
                .clone()
                .get_matches_from(vec!["test", "confirm", &signature_string]);
        assert_eq!(
            parse_command(&pubkey, &test_confirm).unwrap(),
            WalletCommand::Confirm(signature)
        );
        let test_bad_signature = test_commands
            .clone()
            .get_matches_from(vec!["test", "confirm", "deadbeef"]);
        assert!(parse_command(&pubkey, &test_bad_signature).is_err());

        // Test Deploy Subcommand
        let test_deploy =
            test_commands
                .clone()
                .get_matches_from(vec!["test", "deploy", "/Users/test/program.o"]);
        assert_eq!(
            parse_command(&pubkey, &test_deploy).unwrap(),
            WalletCommand::Deploy("/Users/test/program.o".to_string())
        );

        // Test Simple Pay Subcommand
        let test_pay = test_commands.clone().get_matches_from(vec![
            "test",
            "pay",
            &pubkey_string,
            "50",
            "lamports",
        ]);
        assert_eq!(
            parse_command(&pubkey, &test_pay).unwrap(),
            WalletCommand::Pay {
                lamports: 50,
                to: pubkey,
                timestamp: None,
                timestamp_pubkey: None,
                witnesses: None,
                cancelable: None
            }
        );

        // Test Pay Subcommand w/ Witness
        let test_pay_multiple_witnesses = test_commands.clone().get_matches_from(vec![
            "test",
            "pay",
            &pubkey_string,
            "50",
            "lamports",
            "--require-signature-from",
            &witness0_string,
            "--require-signature-from",
            &witness1_string,
        ]);
        assert_eq!(
            parse_command(&pubkey, &test_pay_multiple_witnesses).unwrap(),
            WalletCommand::Pay {
                lamports: 50,
                to: pubkey,
                timestamp: None,
                timestamp_pubkey: None,
                witnesses: Some(vec![witness0, witness1]),
                cancelable: None
            }
        );
        let test_pay_single_witness = test_commands.clone().get_matches_from(vec![
            "test",
            "pay",
            &pubkey_string,
            "50",
            "lamports",
            "--require-signature-from",
            &witness0_string,
        ]);
        assert_eq!(
            parse_command(&pubkey, &test_pay_single_witness).unwrap(),
            WalletCommand::Pay {
                lamports: 50,
                to: pubkey,
                timestamp: None,
                timestamp_pubkey: None,
                witnesses: Some(vec![witness0]),
                cancelable: None
            }
        );

        // Test Pay Subcommand w/ Timestamp
        let test_pay_timestamp = test_commands.clone().get_matches_from(vec![
            "test",
            "pay",
            &pubkey_string,
            "50",
            "lamports",
            "--after",
            "2018-09-19T17:30:59",
            "--require-timestamp-from",
            &witness0_string,
        ]);
        assert_eq!(
            parse_command(&pubkey, &test_pay_timestamp).unwrap(),
            WalletCommand::Pay {
                lamports: 50,
                to: pubkey,
                timestamp: Some(dt),
                timestamp_pubkey: Some(witness0),
                witnesses: None,
                cancelable: None
            }
        );

        // Test Send-Signature Subcommand
        let test_send_signature = test_commands.clone().get_matches_from(vec![
            "test",
            "send-signature",
            &pubkey_string,
            &pubkey_string,
        ]);
        assert_eq!(
            parse_command(&pubkey, &test_send_signature).unwrap(),
            WalletCommand::Witness(pubkey, pubkey)
        );
        let test_pay_multiple_witnesses = test_commands.clone().get_matches_from(vec![
            "test",
            "pay",
            &pubkey_string,
            "50",
            "lamports",
            "--after",
            "2018-09-19T17:30:59",
            "--require-signature-from",
            &witness0_string,
            "--require-timestamp-from",
            &witness0_string,
            "--require-signature-from",
            &witness1_string,
        ]);
        assert_eq!(
            parse_command(&pubkey, &test_pay_multiple_witnesses).unwrap(),
            WalletCommand::Pay {
                lamports: 50,
                to: pubkey,
                timestamp: Some(dt),
                timestamp_pubkey: Some(witness0),
                witnesses: Some(vec![witness0, witness1]),
                cancelable: None
            }
        );

        // Test Send-Timestamp Subcommand
        let test_send_timestamp = test_commands.clone().get_matches_from(vec![
            "test",
            "send-timestamp",
            &pubkey_string,
            &pubkey_string,
            "--date",
            "2018-09-19T17:30:59",
        ]);
        assert_eq!(
            parse_command(&pubkey, &test_send_timestamp).unwrap(),
            WalletCommand::TimeElapsed(pubkey, pubkey, dt)
        );
        let test_bad_timestamp = test_commands.clone().get_matches_from(vec![
            "test",
            "send-timestamp",
            &pubkey_string,
            &pubkey_string,
            "--date",
            "20180919T17:30:59",
        ]);
        assert!(parse_command(&pubkey, &test_bad_timestamp).is_err());
    }

    #[test]
    fn test_wallet_process_command() {
        // Success cases
        let mut config = WalletConfig::default();
        config.rpc_client = Some(RpcClient::new_mock("succeeds".to_string()));

        let keypair = Keypair::new();
        let pubkey = keypair.pubkey().to_string();
        config.keypair = keypair;
        config.command = WalletCommand::Address;
        assert_eq!(process_command(&config).unwrap(), pubkey);

        config.command = WalletCommand::Balance {
            pubkey: config.keypair.pubkey(),
            use_lamports_unit: true,
        };
        assert_eq!(process_command(&config).unwrap(), "50 lamports");

        config.command = WalletCommand::Balance {
            pubkey: config.keypair.pubkey(),
            use_lamports_unit: false,
        };
        assert_eq!(process_command(&config).unwrap(), "0 SOL");

        let process_id = Pubkey::new_rand();
        config.command = WalletCommand::Cancel(process_id);
        assert_eq!(process_command(&config).unwrap(), SIGNATURE);

        let good_signature = Signature::new(&bs58::decode(SIGNATURE).into_vec().unwrap());
        config.command = WalletCommand::Confirm(good_signature);
        assert_eq!(process_command(&config).unwrap(), "Confirmed");

        let bob_pubkey = Pubkey::new_rand();
        let node_pubkey = Pubkey::new_rand();
        config.command = WalletCommand::CreateVoteAccount(
            bob_pubkey,
            VoteInit {
                node_pubkey,
                authorized_voter: bob_pubkey,
                authorized_withdrawer: bob_pubkey,
                commission: 0,
            },
        );
        let signature = process_command(&config);
        assert_eq!(signature.unwrap(), SIGNATURE.to_string());

        let new_authorized_pubkey = Pubkey::new_rand();
        config.command =
            WalletCommand::VoteAuthorize(bob_pubkey, new_authorized_pubkey, VoteAuthorize::Voter);
        let signature = process_command(&config);
        assert_eq!(signature.unwrap(), SIGNATURE.to_string());

        let bob_pubkey = Pubkey::new_rand();
        let custodian = Pubkey::new_rand();
        config.command = WalletCommand::CreateStakeAccount(
            bob_pubkey,
            Authorized {
                staker: config.keypair.pubkey(),
                withdrawer: config.keypair.pubkey(),
            },
            Lockup { slot: 0, custodian },
            10,
        );
        let signature = process_command(&config);
        assert_eq!(signature.unwrap(), SIGNATURE.to_string());

        let stake_pubkey = Pubkey::new_rand();
        let to_pubkey = Pubkey::new_rand();
        config.command = WalletCommand::WithdrawStake(stake_pubkey, to_pubkey, 100);
        let signature = process_command(&config);
        assert_eq!(signature.unwrap(), SIGNATURE.to_string());

        let stake_pubkey = Pubkey::new_rand();
        let vote_pubkey = Pubkey::new_rand();
        config.command = WalletCommand::DeactivateStake(stake_pubkey, vote_pubkey);
        let signature = process_command(&config);
        assert_eq!(signature.unwrap(), SIGNATURE.to_string());

        config.command = WalletCommand::GetSlot;
        assert_eq!(process_command(&config).unwrap(), "0");

        config.command = WalletCommand::GetTransactionCount;
        assert_eq!(process_command(&config).unwrap(), "1234");

        config.command = WalletCommand::Pay {
            lamports: 10,
            to: bob_pubkey,
            timestamp: None,
            timestamp_pubkey: None,
            witnesses: None,
            cancelable: None,
        };
        let signature = process_command(&config);
        assert_eq!(signature.unwrap(), SIGNATURE.to_string());

        let date_string = "\"2018-09-19T17:30:59Z\"";
        let dt: DateTime<Utc> = serde_json::from_str(&date_string).unwrap();
        config.command = WalletCommand::Pay {
            lamports: 10,
            to: bob_pubkey,
            timestamp: Some(dt),
            timestamp_pubkey: Some(config.keypair.pubkey()),
            witnesses: None,
            cancelable: None,
        };
        let result = process_command(&config);
        let json: Value = serde_json::from_str(&result.unwrap()).unwrap();
        assert_eq!(
            json.as_object()
                .unwrap()
                .get("signature")
                .unwrap()
                .as_str()
                .unwrap(),
            SIGNATURE.to_string()
        );

        let witness = Pubkey::new_rand();
        config.command = WalletCommand::Pay {
            lamports: 10,
            to: bob_pubkey,
            timestamp: None,
            timestamp_pubkey: None,
            witnesses: Some(vec![witness]),
            cancelable: Some(config.keypair.pubkey()),
        };
        let result = process_command(&config);
        let json: Value = serde_json::from_str(&result.unwrap()).unwrap();
        assert_eq!(
            json.as_object()
                .unwrap()
                .get("signature")
                .unwrap()
                .as_str()
                .unwrap(),
            SIGNATURE.to_string()
        );

        let process_id = Pubkey::new_rand();
        config.command = WalletCommand::TimeElapsed(bob_pubkey, process_id, dt);
        let signature = process_command(&config);
        assert_eq!(signature.unwrap(), SIGNATURE.to_string());

        let witness = Pubkey::new_rand();
        config.command = WalletCommand::Witness(bob_pubkey, witness);
        let signature = process_command(&config);
        assert_eq!(signature.unwrap(), SIGNATURE.to_string());

        // Need airdrop cases
        config.command = WalletCommand::Airdrop {
            drone_host: None,
            drone_port: 1234,
            lamports: 50,
            use_lamports_unit: true,
        };
        assert!(process_command(&config).is_ok());

        config.rpc_client = Some(RpcClient::new_mock("airdrop".to_string()));
        config.command = WalletCommand::TimeElapsed(bob_pubkey, process_id, dt);
        let signature = process_command(&config);
        assert_eq!(signature.unwrap(), SIGNATURE.to_string());

        let witness = Pubkey::new_rand();
        config.command = WalletCommand::Witness(bob_pubkey, witness);
        let signature = process_command(&config);
        assert_eq!(signature.unwrap(), SIGNATURE.to_string());

        // sig_not_found case
        config.rpc_client = Some(RpcClient::new_mock("sig_not_found".to_string()));
        let missing_signature = Signature::new(&bs58::decode("5VERv8NMvzbJMEkV8xnrLkEaWRtSz9CosKDYjCJjBRnbJLgp8uirBgmQpjKhoR4tjF3ZpRzrFmBV6UjKdiSZkQUW").into_vec().unwrap());
        config.command = WalletCommand::Confirm(missing_signature);
        assert_eq!(process_command(&config).unwrap(), "Not found");

        // Tx error case
        config.rpc_client = Some(RpcClient::new_mock("account_in_use".to_string()));
        let any_signature = Signature::new(&bs58::decode(SIGNATURE).into_vec().unwrap());
        config.command = WalletCommand::Confirm(any_signature);
        assert_eq!(
            process_command(&config).unwrap(),
            format!(
                "Transaction failed with error {:?}",
                TransactionError::AccountInUse
            )
        );

        // Failure cases
        config.rpc_client = Some(RpcClient::new_mock("fails".to_string()));

        config.command = WalletCommand::Airdrop {
            drone_host: None,
            drone_port: 1234,
            lamports: 50,
            use_lamports_unit: true,
        };
        assert!(process_command(&config).is_err());

        config.command = WalletCommand::Balance {
            pubkey: config.keypair.pubkey(),
            use_lamports_unit: false,
        };
        assert!(process_command(&config).is_err());

        config.command = WalletCommand::CreateVoteAccount(
            bob_pubkey,
            VoteInit {
                node_pubkey,
                authorized_voter: bob_pubkey,
                authorized_withdrawer: bob_pubkey,
                commission: 0,
            },
        );
        assert!(process_command(&config).is_err());

        config.command = WalletCommand::VoteAuthorize(bob_pubkey, bob_pubkey, VoteAuthorize::Voter);
        assert!(process_command(&config).is_err());

        config.command = WalletCommand::GetSlot;
        assert!(process_command(&config).is_err());

        config.command = WalletCommand::GetTransactionCount;
        assert!(process_command(&config).is_err());

        config.command = WalletCommand::Pay {
            lamports: 10,
            to: bob_pubkey,
            timestamp: None,
            timestamp_pubkey: None,
            witnesses: None,
            cancelable: None,
        };
        assert!(process_command(&config).is_err());

        config.command = WalletCommand::Pay {
            lamports: 10,
            to: bob_pubkey,
            timestamp: Some(dt),
            timestamp_pubkey: Some(config.keypair.pubkey()),
            witnesses: None,
            cancelable: None,
        };
        assert!(process_command(&config).is_err());

        config.command = WalletCommand::Pay {
            lamports: 10,
            to: bob_pubkey,
            timestamp: None,
            timestamp_pubkey: None,
            witnesses: Some(vec![witness]),
            cancelable: Some(config.keypair.pubkey()),
        };
        assert!(process_command(&config).is_err());

        config.command = WalletCommand::TimeElapsed(bob_pubkey, process_id, dt);
        assert!(process_command(&config).is_err());
    }

    #[test]
    fn test_wallet_deploy() {
        solana_logger::setup();
        let mut pathbuf = PathBuf::from(env!("CARGO_MANIFEST_DIR"));
        pathbuf.push("tests");
        pathbuf.push("fixtures");
        pathbuf.push("noop");
        pathbuf.set_extension("so");

        // Success case
        let mut config = WalletConfig::default();
        config.rpc_client = Some(RpcClient::new_mock("deploy_succeeds".to_string()));

        config.command = WalletCommand::Deploy(pathbuf.to_str().unwrap().to_string());
        let result = process_command(&config);
        let json: Value = serde_json::from_str(&result.unwrap()).unwrap();
        let program_id = json
            .as_object()
            .unwrap()
            .get("programId")
            .unwrap()
            .as_str()
            .unwrap();

        assert!(program_id.parse::<Pubkey>().is_ok());

        // Failure case
        config.command = WalletCommand::Deploy("bad/file/location.so".to_string());
        assert!(process_command(&config).is_err());
    }
}<|MERGE_RESOLUTION|>--- conflicted
+++ resolved
@@ -29,12 +29,7 @@
     system_transaction,
     transaction::{Transaction, TransactionError},
 };
-<<<<<<< HEAD
-use solana_stake_api::stake_instruction::{self, StakeError};
-use solana_stake_api::stake_state::{Authorized, Lockup, StakeState};
-=======
 use solana_stake_api::stake_state::{Authorized, Lockup, StakeAuthorize};
->>>>>>> 4f461844
 use solana_storage_api::storage_instruction;
 use solana_vote_api::vote_state::{VoteAuthorize, VoteInit};
 use std::{
@@ -69,13 +64,8 @@
     },
     Cancel(Pubkey),
     Confirm(Signature),
-<<<<<<< HEAD
-    VoteAuthorize(Pubkey, Keypair, Pubkey, VoteAuthorize),
+    VoteAuthorize(Pubkey, Pubkey, VoteAuthorize),
     CreateVoteAccount(Pubkey, VoteInit),
-=======
-    VoteAuthorize(Pubkey, Pubkey, VoteAuthorize),
-    CreateVoteAccount(Pubkey, VoteInit, u64),
->>>>>>> 4f461844
     ShowAccount {
         pubkey: Pubkey,
         output_file: Option<String>,
@@ -549,230 +539,6 @@
     Ok("".to_string())
 }
 
-<<<<<<< HEAD
-fn process_deactivate_stake_account(
-    rpc_client: &RpcClient,
-    config: &WalletConfig,
-    stake_account_keypair: &Keypair,
-    vote_account_pubkey: &Pubkey,
-) -> ProcessResult {
-    let (recent_blockhash, fee_calculator) = rpc_client.get_recent_blockhash()?;
-    let ixs =
-        stake_instruction::deactivate_stake(&stake_account_keypair.pubkey(), vote_account_pubkey);
-    let mut tx = Transaction::new_signed_with_payer(
-        vec![ixs],
-        Some(&config.keypair.pubkey()),
-        &[&config.keypair, &stake_account_keypair],
-        recent_blockhash,
-    );
-    check_account_for_fee(rpc_client, config, &fee_calculator, &tx.message)?;
-    let result = rpc_client
-        .send_and_confirm_transaction(&mut tx, &[&config.keypair, &stake_account_keypair]);
-    log_instruction_custom_error::<StakeError>(result)
-}
-
-fn process_delegate_stake(
-    rpc_client: &RpcClient,
-    config: &WalletConfig,
-    stake_account_keypair: &Keypair,
-    vote_account_pubkey: &Pubkey,
-    lamports: u64,
-    authorized: &Authorized,
-    force: bool,
-) -> ProcessResult {
-    check_unique_pubkeys(
-        (&config.keypair.pubkey(), "wallet keypair".to_string()),
-        (
-            &stake_account_keypair.pubkey(),
-            "stake_account_keypair".to_string(),
-        ),
-    )?;
-    let (recent_blockhash, fee_calculator) = rpc_client.get_recent_blockhash()?;
-    let minimum_balance =
-        rpc_client.get_minimum_balance_for_rent_exemption(std::mem::size_of::<StakeState>())?;
-
-    if lamports < minimum_balance {
-        Err(WalletError::BadParameter(format!(
-            "need atleast {} lamports for stake account to be rent exempt, provided lamports: {}",
-            minimum_balance, lamports
-        )))?;
-    }
-
-    let ixs = stake_instruction::create_stake_account_and_delegate_stake(
-        &config.keypair.pubkey(),
-        &stake_account_keypair.pubkey(),
-        vote_account_pubkey,
-        lamports,
-        authorized,
-    );
-
-    // Sanity check the vote account to ensure it is attached to a validator that has recently
-    // voted at the tip of the ledger
-    let vote_account_data = rpc_client
-        .get_account_data(vote_account_pubkey)
-        .map_err(|_| {
-            WalletError::RpcRequestError(format!("Vote account not found: {}", vote_account_pubkey))
-        })?;
-
-    let vote_state = VoteState::deserialize(&vote_account_data).map_err(|_| {
-        WalletError::RpcRequestError(
-            "Account data could not be deserialized to vote state".to_string(),
-        )
-    })?;
-
-    let sanity_check_result = match vote_state.root_slot {
-        None => Err(WalletError::BadParameter(
-            "Unable to delegate. Vote account has no root slot".to_string(),
-        )),
-        Some(root_slot) => {
-            let slot = rpc_client.get_slot()?;
-            if root_slot + solana_sdk::clock::DEFAULT_SLOTS_PER_TURN < slot {
-                Err(WalletError::BadParameter(
-                    format!(
-                    "Unable to delegate. Vote account root slot ({}) is too old, the current slot is {}", root_slot, slot
-                    )
-                ))
-            } else {
-                Ok(())
-            }
-        }
-    };
-
-    if sanity_check_result.is_err() {
-        if !force {
-            sanity_check_result?;
-        } else {
-            println!("--force supplied, ignoring: {:?}", sanity_check_result);
-        }
-    }
-
-    let mut tx = Transaction::new_signed_with_payer(
-        ixs,
-        Some(&config.keypair.pubkey()),
-        &[&config.keypair, &stake_account_keypair],
-        recent_blockhash,
-    );
-    check_account_for_fee(rpc_client, config, &fee_calculator, &tx.message)?;
-
-    let result = rpc_client
-        .send_and_confirm_transaction(&mut tx, &[&config.keypair, &stake_account_keypair]);
-    log_instruction_custom_error::<StakeError>(result)
-}
-
-fn process_withdraw_stake(
-    rpc_client: &RpcClient,
-    config: &WalletConfig,
-    stake_account_keypair: &Keypair,
-    destination_account_pubkey: &Pubkey,
-    lamports: u64,
-) -> ProcessResult {
-    let (recent_blockhash, fee_calculator) = rpc_client.get_recent_blockhash()?;
-    let ixs = vec![stake_instruction::withdraw(
-        &stake_account_keypair.pubkey(),
-        destination_account_pubkey,
-        lamports,
-    )];
-
-    let mut tx = Transaction::new_signed_with_payer(
-        ixs,
-        Some(&config.keypair.pubkey()),
-        &[&config.keypair, &stake_account_keypair],
-        recent_blockhash,
-    );
-    check_account_for_fee(rpc_client, config, &fee_calculator, &tx.message)?;
-
-    let result = rpc_client
-        .send_and_confirm_transaction(&mut tx, &[&config.keypair, &stake_account_keypair]);
-    log_instruction_custom_error::<StakeError>(result)
-}
-
-fn process_redeem_vote_credits(
-    rpc_client: &RpcClient,
-    config: &WalletConfig,
-    stake_account_pubkey: &Pubkey,
-    vote_account_pubkey: &Pubkey,
-) -> ProcessResult {
-    let (recent_blockhash, fee_calculator) = rpc_client.get_recent_blockhash()?;
-    let ixs = vec![stake_instruction::redeem_vote_credits(
-        stake_account_pubkey,
-        vote_account_pubkey,
-    )];
-    let mut tx = Transaction::new_signed_with_payer(
-        ixs,
-        Some(&config.keypair.pubkey()),
-        &[&config.keypair],
-        recent_blockhash,
-    );
-    check_account_for_fee(rpc_client, config, &fee_calculator, &tx.message)?;
-    let result = rpc_client.send_and_confirm_transaction(&mut tx, &[&config.keypair]);
-    log_instruction_custom_error::<StakeError>(result)
-}
-
-fn process_show_stake_account(
-    rpc_client: &RpcClient,
-    _config: &WalletConfig,
-    stake_account_pubkey: &Pubkey,
-    use_lamports_unit: bool,
-) -> ProcessResult {
-    let stake_account = rpc_client.get_account(stake_account_pubkey)?;
-    if stake_account.owner != solana_stake_api::id() {
-        Err(WalletError::RpcRequestError(
-            format!("{:?} is not a stake account", stake_account_pubkey).to_string(),
-        ))?;
-    }
-    fn show_authorized(authorized: &Authorized) {
-        println!("authorized staker: {}", authorized.staker);
-        println!("authorized withdrawer: {}", authorized.staker);
-    }
-    fn show_lockup(lockup: &Lockup) {
-        println!("lockup slot: {}", lockup.slot);
-        println!("lockup custodian: {}", lockup.custodian);
-    }
-    match stake_account.state() {
-        Ok(StakeState::Stake(authorized, lockup, stake)) => {
-            println!(
-                "total stake: {}",
-                build_balance_message(stake_account.lamports, use_lamports_unit)
-            );
-            println!("credits observed: {}", stake.credits_observed);
-            println!(
-                "delegated stake: {}",
-                build_balance_message(stake.stake, use_lamports_unit)
-            );
-            if stake.voter_pubkey != Pubkey::default() {
-                println!("delegated voter pubkey: {}", stake.voter_pubkey);
-            }
-            println!(
-                "stake activates starting from epoch: {}",
-                stake.activation_epoch
-            );
-            if stake.deactivation_epoch < std::u64::MAX {
-                println!(
-                    "stake deactivates starting from epoch: {}",
-                    stake.deactivation_epoch
-                );
-            }
-            show_authorized(&authorized);
-            show_lockup(&lockup);
-            Ok("".to_string())
-        }
-        Ok(StakeState::RewardsPool) => Ok("Stake account is a rewards pool".to_string()),
-        Ok(StakeState::Uninitialized) => Ok("Stake account is uninitialized".to_string()),
-        Ok(StakeState::Initialized(authorized, lockup)) => {
-            println!("Stake account is undelegated");
-            show_authorized(&authorized);
-            show_lockup(&lockup);
-            Ok("".to_string())
-        }
-        Err(err) => Err(WalletError::RpcRequestError(format!(
-            "Account data could not be deserialized to stake state: {:?}",
-            err
-        )))?,
-    }
-}
-
-=======
->>>>>>> 4f461844
 fn process_create_replicator_storage_account(
     rpc_client: &RpcClient,
     config: &WalletConfig,
@@ -1776,25 +1542,6 @@
                         .help("Validator that will vote with this account"),
                 )
                 .arg(
-<<<<<<< HEAD
-=======
-                    Arg::with_name("amount")
-                        .index(3)
-                        .value_name("AMOUNT")
-                        .takes_value(true)
-                        .required(true)
-                        .help("The amount of send to the vote account (default unit SOL)"),
-                )
-                .arg(
-                    Arg::with_name("unit")
-                        .index(4)
-                        .value_name("UNIT")
-                        .takes_value(true)
-                        .possible_values(&["SOL", "lamports"])
-                        .help("Specify unit to use for request"),
-                )
-                .arg(
->>>>>>> 4f461844
                     Arg::with_name("commission")
                         .long("commission")
                         .value_name("NUM")
