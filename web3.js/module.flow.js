/**
 * Flow Library definition for @solana/web3.js
 *
 * This file is manually maintained
 *
 * Usage: add the following line under the [libs] section of your project's
 * .flowconfig:
 * [libs]
 * node_modules/@solana/web3.js/module.flow.js
 *
 */

import {Buffer} from 'buffer';
import * as BufferLayout from 'buffer-layout';
import {PublicKey} from './src/publickey';

declare module '@solana/web3.js' {
  // === src/publickey.js ===
  declare export type PublicKeyNonce = [PublicKey, number];
  declare export class PublicKey {
    constructor(
      value: number | string | Buffer | Uint8Array | Array<number>,
    ): PublicKey;
    static createWithSeed(
      fromPublicKey: PublicKey,
      seed: string,
      programId: PublicKey,
    ): Promise<PublicKey>;
    static createProgramAddress(
      seeds: Array<Buffer | Uint8Array>,
      programId: PublicKey,
    ): Promise<PublicKey>;
    static findProgramAddress(
      seeds: Array<Buffer | Uint8Array>,
      programId: PublicKey,
    ): Promise<PublicKeyNonce>;
    equals(publickey: PublicKey): boolean;
    toBase58(): string;
    toBuffer(): Buffer;
    toString(): string;
  }

  // === src/blockhash.js ===
  declare export type Blockhash = string;

  // === src/account.js ===
  declare export class Account {
    constructor(secretKey?: Buffer | Uint8Array | Array<number>): Account;
    publicKey: PublicKey;
    secretKey: Buffer;
  }

  // === src/fee-calculator.js ===
  declare export type FeeCalculator = {
    lamportsPerSignature: number,
  };

  // === src/connection.js ===
  declare export type Context = {
    slot: number,
  };

  declare export type SendOptions = {
    skipPreflight: ?boolean,
  };

  declare export type ConfirmOptions = {
    commitment: ?Commitment,
    skipPreflight: ?boolean,
  };

  declare export type ConfirmedSignaturesForAddress2Options = {
    before?: TransactionSignature,
    limit?: number,
  };

  declare export type TokenAccountsFilter =
    | {
        mint: PublicKey,
      }
    | {
        programId: PublicKey,
      };

  declare export type RpcResponseAndContext<T> = {
    context: Context,
    value: T,
  };

  declare export type Commitment =
    | 'max'
    | 'recent'
    | 'root'
    | 'single'
    | 'singleGossip';

  declare export type LargestAccountsFilter = 'circulating' | 'nonCirculating';

  declare export type GetLargestAccountsConfig = {
    commitment: ?Commitment,
    filter: ?LargestAccountsFilter,
  };

  declare export type SignatureStatusConfig = {
    searchTransactionHistory: boolean,
  };

  declare export type SignatureStatus = {
    slot: number,
    err: TransactionError | null,
    confirmations: number | null,
  };

  declare export type ConfirmedSignatureInfo = {
    signature: string,
    slot: number,
    err: TransactionError | null,
    memo: string | null,
  };

  declare export type BlockhashAndFeeCalculator = {
    blockhash: Blockhash,
    feeCalculator: FeeCalculator,
  };

  declare export type PublicKeyAndAccount<T> = {
    pubkey: PublicKey,
    account: AccountInfo<T>,
  };

  declare export type AccountInfo<T> = {
    executable: boolean,
    owner: PublicKey,
    lamports: number,
    data: T,
    rentEpoch: number | null,
  };

  declare export type ContactInfo = {
    pubkey: string,
    gossip: string | null,
    tpu: string | null,
    rpc: string | null,
    version: string | null,
  };

  declare export type SimulatedTransactionResponse = {
    err: TransactionError | string | null,
    logs: Array<string> | null,
  };

  declare export type ConfirmedTransactionMeta = {
    fee: number,
    preBalances: Array<number>,
    postBalances: Array<number>,
    err: TransactionError | null,
  };

  declare export type ConfirmedBlock = {
    blockhash: Blockhash,
    previousBlockhash: Blockhash,
    parentSlot: number,
    transactions: Array<{
      transaction: Transaction,
      meta: ConfirmedTransactionMeta | null,
    }>,
  };

  declare export type ConfirmedTransaction = {
    slot: number,
    transaction: Transaction,
    meta: ConfirmedTransactionMeta | null,
  };

  declare export type ParsedAccountData = {
    program: string,
    parsed: any,
    space: number,
  };

  declare export type StakeActivationData = {
<<<<<<< HEAD
    state: string,
=======
    state: 'active' | 'inactive' | 'activating' | 'deactivating',
>>>>>>> 4dfc7b6b
    active: number,
    inactive: number,
  };

  declare export type ParsedMessageAccount = {
    pubkey: PublicKey,
    signer: boolean,
    writable: boolean,
  };

  declare export type ParsedInstruction = {|
    programId: PublicKey,
    program: string,
    parsed: string,
  |};

  declare export type PartiallyDecodedInstruction = {|
    programId: PublicKey,
    accounts: Array<PublicKey>,
    data: string,
  |};

  declare export type ParsedTransaction = {
    signatures: Array<string>,
    message: {
      accountKeys: ParsedMessageAccount[],
      instructions: (ParsedInstruction | PartiallyDecodedInstruction)[],
      recentBlockhash: string,
    },
  };

  declare export type ParsedConfirmedTransaction = {
    slot: number,
    transaction: ParsedTransaction,
    meta: ConfirmedTransactionMeta | null,
  };

  declare export type KeyedAccountInfo = {
    accountId: PublicKey,
    accountInfo: AccountInfo<Buffer>,
  };

  declare export type Version = {
    'solana-core': string,
  };

  declare export type VoteAccountInfo = {
    votePubkey: string,
    nodePubkey: string,
    stake: number,
    commission: number,
  };

  declare export type SlotInfo = {
    parent: number,
    slot: number,
    root: number,
  };

  declare export type TokenAmount = {
    uiAmount: number,
    decimals: number,
    amount: string,
  };

  declare export type TokenAccountBalancePair = {
    address: PublicKey,
    amount: string,
    decimals: number,
    uiAmount: number,
  };

  declare type AccountChangeCallback = (
    accountInfo: AccountInfo<Buffer>,
    context: Context,
  ) => void;
  declare type ProgramAccountChangeCallback = (
    keyedAccountInfo: KeyedAccountInfo,
    context: Context,
  ) => void;
  declare type SlotChangeCallback = (slotInfo: SlotInfo) => void;
  declare type SignatureResultCallback = (
    signatureResult: SignatureResult,
    context: Context,
  ) => void;
  declare type RootChangeCallback = (root: number) => void;

  declare export type TransactionError = {};
  declare export type SignatureResult = {|
    err: TransactionError | null,
  |};

  declare export type InflationGovernor = {
    foundation: number,
    foundationTerm: number,
    initial: number,
    taper: number,
    terminal: number,
  };

  declare export type EpochSchedule = {
    slotsPerEpoch: number,
    leaderScheduleSlotOffset: number,
    warmup: boolean,
    firstNormalEpoch: number,
    firstNormalSlot: number,
  };

  declare export type EpochInfo = {
    epoch: number,
    slotIndex: number,
    slotsInEpoch: number,
    absoluteSlot: number,
    blockHeight: ?number,
  };

  declare export type LeaderSchedule = {
    [address: string]: number[],
  };

  declare export type Supply = {
    total: number,
    circulating: number,
    nonCirculating: number,
    nonCirculatingAccounts: Array<PublicKey>,
  };

  declare export type AccountBalancePair = {
    address: PublicKey,
    lamports: number,
  };

  declare export type VoteAccountStatus = {
    current: Array<VoteAccountInfo>,
    delinquent: Array<VoteAccountInfo>,
  };

  declare export class Connection {
    constructor(endpoint: string, commitment: ?Commitment): Connection;
    commitment: ?Commitment;
    getAccountInfoAndContext(
      publicKey: PublicKey,
      commitment: ?Commitment,
    ): Promise<RpcResponseAndContext<AccountInfo<Buffer> | null>>;
    getAccountInfo(
      publicKey: PublicKey,
      commitment: ?Commitment,
    ): Promise<AccountInfo<Buffer> | null>;
    getParsedAccountInfo(
      publicKey: PublicKey,
      commitment: ?Commitment,
    ): Promise<
      RpcResponseAndContext<AccountInfo<Buffer | ParsedAccountData> | null>,
    >;
    getStakeActivation(
      publicKey: PublicKey,
      commitment?: Commitment,
      epoch?: number,
<<<<<<< HEAD
    ): Promise<StakeActivationData | null>;
=======
    ): Promise<StakeActivationData>;
>>>>>>> 4dfc7b6b
    getProgramAccounts(
      programId: PublicKey,
      commitment: ?Commitment,
    ): Promise<Array<PublicKeyAndAccount<Buffer>>>;
    getParsedProgramAccounts(
      programId: PublicKey,
      commitment: ?Commitment,
    ): Promise<Array<PublicKeyAndAccount<Buffer | ParsedAccountData>>>;
    getBalanceAndContext(
      publicKey: PublicKey,
      commitment: ?Commitment,
    ): Promise<RpcResponseAndContext<number>>;
    getBalance(publicKey: PublicKey, commitment: ?Commitment): Promise<number>;
    getBlockTime(slot: number): Promise<number | null>;
    getMinimumLedgerSlot(): Promise<number>;
    getFirstAvailableBlock(): Promise<number>;
    getSupply(commitment: ?Commitment): Promise<RpcResponseAndContext<Supply>>;
    getTokenSupply(
      tokenMintAddress: PublicKey,
      commitment: ?Commitment,
    ): Promise<RpcResponseAndContext<TokenAmount>>;
    getTokenAccountBalance(
      tokenAddress: PublicKey,
      commitment: ?Commitment,
    ): Promise<RpcResponseAndContext<TokenAmount>>;
    getTokenAccountsByOwner(
      ownerAddress: PublicKey,
      filter: TokenAccountsFilter,
      commitment: ?Commitment,
    ): Promise<
      RpcResponseAndContext<
        Array<{pubkey: PublicKey, account: AccountInfo<Buffer>}>,
      >,
    >;
    getLargestAccounts(
      config: ?GetLargestAccountsConfig,
    ): Promise<RpcResponseAndContext<Array<AccountBalancePair>>>;
    getTokenLargestAccounts(
      mintAddress: PublicKey,
      commitment: ?Commitment,
    ): Promise<RpcResponseAndContext<Array<TokenAccountBalancePair>>>;
    getClusterNodes(): Promise<Array<ContactInfo>>;
    getConfirmedBlock(slot: number): Promise<ConfirmedBlock>;
    getConfirmedTransaction(
      signature: TransactionSignature,
    ): Promise<ConfirmedTransaction | null>;
    getParsedConfirmedTransaction(
      signature: TransactionSignature,
    ): Promise<ParsedConfirmedTransaction | null>;
    getConfirmedSignaturesForAddress(
      address: PublicKey,
      startSlot: number,
      endSlot: number,
    ): Promise<Array<TransactionSignature>>;
    getConfirmedSignaturesForAddress2(
      address: PublicKey,
      options: ?ConfirmedSignaturesForAddress2Options,
    ): Promise<Array<ConfirmedSignatureInfo>>;
    getVoteAccounts(commitment: ?Commitment): Promise<VoteAccountStatus>;
    confirmTransaction(
      signature: TransactionSignature,
      commitment: ?Commitment,
    ): Promise<RpcResponseAndContext<SignatureResult>>;
    getSlot(commitment: ?Commitment): Promise<number>;
    getSlotLeader(commitment: ?Commitment): Promise<string>;
    getSignatureStatus(
      signature: TransactionSignature,
      config: ?SignatureStatusConfig,
    ): Promise<RpcResponseAndContext<SignatureStatus | null>>;
    getSignatureStatuses(
      signatures: Array<TransactionSignature>,
      config: ?SignatureStatusConfig,
    ): Promise<RpcResponseAndContext<Array<SignatureStatus | null>>>;
    getTransactionCount(commitment: ?Commitment): Promise<number>;
    getTotalSupply(commitment: ?Commitment): Promise<number>;
    getVersion(): Promise<Version>;
    getInflationGovernor(commitment: ?Commitment): Promise<InflationGovernor>;
    getLeaderSchedule(): Promise<LeaderSchedule>;
    getEpochSchedule(): Promise<EpochSchedule>;
    getEpochInfo(commitment: ?Commitment): Promise<EpochInfo>;
    getRecentBlockhashAndContext(
      commitment: ?Commitment,
    ): Promise<RpcResponseAndContext<BlockhashAndFeeCalculator>>;
    getFeeCalculatorForBlockhash(
      blockhash: Blockhash,
      commitment: ?Commitment,
    ): Promise<RpcResponseAndContext<FeeCalculator | null>>;
    getRecentBlockhash(
      commitment: ?Commitment,
    ): Promise<BlockhashAndFeeCalculator>;
    requestAirdrop(
      to: PublicKey,
      amount: number,
    ): Promise<TransactionSignature>;
    sendTransaction(
      transaction: Transaction,
      signers: Array<Account>,
      options?: SendOptions,
    ): Promise<TransactionSignature>;
    sendEncodedTransaction(
      encodedTransaction: string,
      options?: SendOptions,
    ): Promise<TransactionSignature>;
    sendRawTransaction(
      wireTransaction: Buffer | Uint8Array | Array<number>,
      options?: SendOptions,
    ): Promise<TransactionSignature>;
    simulateTransaction(
      transaction: Transaction,
      signers?: Array<Account>,
    ): Promise<RpcResponseAndContext<SimulatedTransactionResponse>>;
    onAccountChange(
      publickey: PublicKey,
      callback: AccountChangeCallback,
      commitment: ?Commitment,
    ): number;
    removeAccountChangeListener(id: number): Promise<void>;
    onProgramAccountChange(
      programId: PublicKey,
      callback: ProgramAccountChangeCallback,
      commitment: ?Commitment,
    ): number;
    removeProgramAccountChangeListener(id: number): Promise<void>;
    onSlotChange(callback: SlotChangeCallback): number;
    removeSlotChangeListener(id: number): Promise<void>;
    onSignature(
      signature: TransactionSignature,
      callback: SignatureResultCallback,
      commitment: ?Commitment,
    ): number;
    removeSignatureListener(id: number): Promise<void>;
    onRootChange(callback: RootChangeCallback): number;
    removeRootChangeListener(id: number): Promise<void>;
    validatorExit(): Promise<boolean>;
    getMinimumBalanceForRentExemption(
      dataLength: number,
      commitment: ?Commitment,
    ): Promise<number>;
    getNonce(
      nonceAccount: PublicKey,
      commitment: ?Commitment,
    ): Promise<NonceAccount>;
    getNonceAndContext(
      nonceAccount: PublicKey,
      commitment: ?Commitment,
    ): Promise<RpcResponseAndContext<NonceAccount>>;
  }

  // === src/nonce-account.js ===
  declare export class NonceAccount {
    authorizedPubkey: PublicKey;
    nonce: Blockhash;
    feeCalculator: FeeCalculator;
    static fromAccountData(
      buffer: Buffer | Uint8Array | Array<number>,
    ): NonceAccount;
  }

  declare export var NONCE_ACCOUNT_LENGTH: number;

  // === src/validator-info.js ===
  declare export var VALIDATOR_INFO_KEY;
  declare export type Info = {|
    name: string,
    website?: string,
    details?: string,
    keybaseUsername?: string,
  |};

  declare export class ValidatorInfo {
    key: PublicKey;
    info: Info;

    constructor(key: PublicKey, info: Info): ValidatorInfo;
    static fromConfigData(
      buffer: Buffer | Uint8Array | Array<number>,
    ): ValidatorInfo | null;
  }

  // === src/sysvar.js ===
  declare export var SYSVAR_CLOCK_PUBKEY;
  declare export var SYSVAR_RENT_PUBKEY;
  declare export var SYSVAR_REWARDS_PUBKEY;
  declare export var SYSVAR_STAKE_HISTORY_PUBKEY;

  // === src/vote-account.js ===
  declare export var VOTE_PROGRAM_ID;
  declare export type Lockout = {|
    slot: number,
    confirmationCount: number,
  |};

  declare export type EpochCredits = {|
    epoch: number,
    credits: number,
    prevCredits: number,
  |};

  declare export class VoteAccount {
    votes: Array<Lockout>;
    nodePubkey: PublicKey;
    authorizedVoterPubkey: PublicKey;
    commission: number;
    rootSlot: number | null;
    epoch: number;
    credits: number;
    lastEpochCredits: number;
    epochCredits: Array<EpochCredits>;
    static fromAccountData(
      buffer: Buffer | Uint8Array | Array<number>,
    ): VoteAccount;
  }

  // === src/instruction.js ===
  declare export type InstructionType = {|
    index: number,
    layout: typeof BufferLayout,
  |};

  declare export function encodeData(type: InstructionType, fields: {}): Buffer;

  // === src/message.js ===
  declare export type MessageHeader = {
    numRequiredSignatures: number,
    numReadonlySignedAccounts: number,
    numReadonlyUnsignedAccounts: number,
  };

  declare export type CompiledInstruction = {
    programIdIndex: number,
    accounts: number[],
    data: string,
  };

  declare export type MessageArgs = {
    header: MessageHeader,
    accountKeys: string[],
    recentBlockhash: Blockhash,
    instructions: CompiledInstruction[],
  };

  declare export class Message {
    header: MessageHeader;
    accountKeys: PublicKey[];
    recentBlockhash: Blockhash;
    instructions: CompiledInstruction[];

    constructor(args: MessageArgs): Message;
    isAccountWritable(index: number): boolean;
    serialize(): Buffer;
  }

  // === src/transaction.js ===
  declare export type TransactionSignature = string;

  declare export type AccountMeta = {
    pubkey: PublicKey,
    isSigner: boolean,
    isWritable: boolean,
  };

  declare type TransactionInstructionCtorFields = {|
    keys: ?Array<AccountMeta>,
    programId?: PublicKey,
    data?: Buffer,
  |};

  declare export class TransactionInstruction {
    keys: Array<AccountMeta>;
    programId: PublicKey;
    data: Buffer;

    constructor(
      opts?: TransactionInstructionCtorFields,
    ): TransactionInstruction;
  }

  declare type SignaturePubkeyPair = {|
    signature: Buffer | null,
    publicKey: PublicKey,
  |};

  declare type NonceInformation = {|
    nonce: Blockhash,
    nonceInstruction: TransactionInstruction,
  |};

  declare type TransactionCtorFields = {|
    recentBlockhash?: Blockhash,
    nonceInfo?: NonceInformation,
    signatures?: Array<SignaturePubkeyPair>,
  |};

  declare export type SerializeConfig = {
    requireAllSignatures?: boolean,
    verifySignatures?: boolean,
  };

  declare export class Transaction {
    signatures: Array<SignaturePubkeyPair>;
    signature: ?Buffer;
    instructions: Array<TransactionInstruction>;
    recentBlockhash: ?Blockhash;
    nonceInfo: ?NonceInformation;
    feePayer: PublicKey | null;

    constructor(opts?: TransactionCtorFields): Transaction;
    static from(buffer: Buffer | Uint8Array | Array<number>): Transaction;
    static populate(message: Message, signatures: Array<string>): Transaction;
    add(
      ...items: Array<
        Transaction | TransactionInstruction | TransactionInstructionCtorFields,
      >
    ): Transaction;
    compileMessage(): Message;
    serializeMessage(): Buffer;
    sign(...signers: Array<Account>): void;
    partialSign(...partialSigners: Array<Account>): void;
    addSignature(pubkey: PublicKey, signature: Buffer): void;
    setSigners(...signers: Array<PublicKey>): void;
    verifySignatures(): boolean;
    serialize(config?: SerializeConfig): Buffer;
  }

  // === src/stake-program.js ===
  declare export type StakeAuthorizationType = {|
    index: number,
  |};

  declare export class Authorized {
    staker: PublicKey;
    withdrawer: PublicKey;
    constructor(staker: PublicKey, withdrawer: PublicKey): Authorized;
  }

  declare export class Lockup {
    unixTimestamp: number;
    epoch: number;
    custodian: PublicKey;
    constructor(
      unixTimestamp: number,
      epoch: number,
      custodian: PublicKey,
    ): Lockup;
  }

  declare export type CreateStakeAccountParams = {|
    fromPubkey: PublicKey,
    stakePubkey: PublicKey,
    authorized: Authorized,
    lockup: Lockup,
    lamports: number,
  |};

  declare export type CreateStakeAccountWithSeedParams = {|
    fromPubkey: PublicKey,
    stakePubkey: PublicKey,
    basePubkey: PublicKey,
    seed: string,
    authorized: Authorized,
    lockup: Lockup,
    lamports: number,
  |};

  declare export type InitializeStakeParams = {|
    stakePubkey: PublicKey,
    authorized: Authorized,
    lockup: Lockup,
  |};

  declare export type DelegateStakeParams = {|
    stakePubkey: PublicKey,
    authorizedPubkey: PublicKey,
    votePubkey: PublicKey,
  |};

  declare export type AuthorizeStakeParams = {|
    stakePubkey: PublicKey,
    authorizedPubkey: PublicKey,
    newAuthorizedPubkey: PublicKey,
    stakeAuthorizationType: StakeAuthorizationType,
  |};

  declare export type AuthorizeWithSeedStakeParams = {|
    stakePubkey: PublicKey,
    authorityBase: PublicKey,
    authoritySeed: string,
    authorityOwner: PublicKey,
    newAuthorizedPubkey: PublicKey,
    stakeAuthorizationType: StakeAuthorizationType,
  |};

  declare export type SplitStakeParams = {|
    stakePubkey: PublicKey,
    authorizedPubkey: PublicKey,
    splitStakePubkey: PublicKey,
    lamports: number,
  |};

  declare export type WithdrawStakeParams = {|
    stakePubkey: PublicKey,
    authorizedPubkey: PublicKey,
    toPubkey: PublicKey,
    lamports: number,
  |};

  declare export type DeactivateStakeParams = {|
    stakePubkey: PublicKey,
    authorizedPubkey: PublicKey,
  |};

  declare export class StakeProgram {
    static programId: PublicKey;
    static space: number;
    static createAccount(params: CreateStakeAccountParams): Transaction;
    static createAccountWithSeed(
      params: CreateStakeAccountWithSeedParams,
    ): Transaction;
    static delegate(params: DelegateStakeParams): Transaction;
    static authorize(params: AuthorizeStakeParams): Transaction;
    static split(params: SplitStakeParams): Transaction;
    static withdraw(params: WithdrawStakeParams): Transaction;
    static deactivate(params: DeactivateStakeParams): Transaction;
  }

  declare export type StakeInstructionType =
    | 'Initialize'
    | 'Authorize'
    | 'AuthorizeWithSeed'
    | 'Delegate'
    | 'Split'
    | 'Withdraw'
    | 'Deactivate';

  declare export var STAKE_INSTRUCTION_LAYOUTS: {
    [StakeInstructionType]: InstructionType,
  };

  declare export class StakeInstruction {
    static decodeInstructionType(
      instruction: TransactionInstruction,
    ): StakeInstructionType;
    static decodeInitialize(
      instruction: TransactionInstruction,
    ): InitializeStakeParams;
    static decodeDelegate(
      instruction: TransactionInstruction,
    ): DelegateStakeParams;
    static decodeAuthorize(
      instruction: TransactionInstruction,
    ): AuthorizeStakeParams;
    static decodeSplit(instruction: TransactionInstruction): SplitStakeParams;
    static decodeWithdraw(
      instruction: TransactionInstruction,
    ): WithdrawStakeParams;
    static decodeDeactivate(
      instruction: TransactionInstruction,
    ): DeactivateStakeParams;
  }

  // === src/system-program.js ===
  declare export type CreateAccountParams = {|
    fromPubkey: PublicKey,
    newAccountPubkey: PublicKey,
    lamports: number,
    space: number,
    programId: PublicKey,
  |};

  declare export type CreateAccountWithSeedParams = {|
    fromPubkey: PublicKey,
    newAccountPubkey: PublicKey,
    basePubkey: PublicKey,
    seed: string,
    lamports: number,
    space: number,
    programId: PublicKey,
  |};

  declare export type AllocateParams = {|
    accountPubkey: PublicKey,
    space: number,
  |};

  declare export type AllocateWithSeedParams = {|
    accountPubkey: PublicKey,
    basePubkey: PublicKey,
    seed: string,
    space: number,
    programId: PublicKey,
  |};

  declare export type AssignParams = {|
    accountPubkey: PublicKey,
    programId: PublicKey,
  |};

  declare export type AssignWithSeedParams = {|
    accountPubkey: PublicKey,
    basePubkey: PublicKey,
    seed: string,
    programId: PublicKey,
  |};

  declare export type TransferParams = {|
    fromPubkey: PublicKey,
    toPubkey: PublicKey,
    lamports: number,
  |};

  declare export type CreateNonceAccountParams = {|
    fromPubkey: PublicKey,
    noncePubkey: PublicKey,
    authorizedPubkey: PublicKey,
    lamports: number,
  |};

  declare export type CreateNonceAccountWithSeedParams = {|
    fromPubkey: PublicKey,
    noncePubkey: PublicKey,
    authorizedPubkey: PublicKey,
    lamports: number,
    basePubkey: PublicKey,
    seed: string,
  |};

  declare export type InitializeNonceParams = {|
    noncePubkey: PublicKey,
    authorizedPubkey: PublicKey,
  |};

  declare export type AdvanceNonceParams = {|
    noncePubkey: PublicKey,
    authorizedPubkey: PublicKey,
  |};

  declare export type WithdrawNonceParams = {|
    noncePubkey: PublicKey,
    authorizedPubkey: PublicKey,
    toPubkey: PublicKey,
    lamports: number,
  |};

  declare export type AuthorizeNonceParams = {|
    noncePubkey: PublicKey,
    authorizedPubkey: PublicKey,
    newAuthorizedPubkey: PublicKey,
  |};

  declare export class SystemProgram {
    static programId: PublicKey;

    static createAccount(params: CreateAccountParams): TransactionInstruction;
    static createAccountWithSeed(
      params: CreateAccountWithSeedParams,
    ): TransactionInstruction;
    static allocate(
      params: AllocateParams | AllocateWithSeedParams,
    ): TransactionInstruction;
    static assign(
      params: AssignParams | AssignWithSeedParams,
    ): TransactionInstruction;
    static transfer(params: TransferParams): TransactionInstruction;
    static createNonceAccount(
      params: CreateNonceAccountParams | CreateNonceAccountWithSeedParams,
    ): Transaction;
    static nonceAdvance(params: AdvanceNonceParams): TransactionInstruction;
    static nonceWithdraw(params: WithdrawNonceParams): TransactionInstruction;
    static nonceAuthorize(params: AuthorizeNonceParams): TransactionInstruction;
  }

  declare export type SystemInstructionType =
    | 'Create'
    | 'CreateWithSeed'
    | 'Allocate'
    | 'AllocateWithSeed'
    | 'Assign'
    | 'AssignWithSeed'
    | 'Transfer'
    | 'AdvanceNonceAccount'
    | 'WithdrawNonceAccount'
    | 'InitializeNonceAccount'
    | 'AuthorizeNonceAccount';

  declare export var SYSTEM_INSTRUCTION_LAYOUTS: {
    [SystemInstructionType]: InstructionType,
  };

  declare export class SystemInstruction {
    static decodeInstructionType(
      instruction: TransactionInstruction,
    ): SystemInstructionType;
    static decodeCreateAccount(
      instruction: TransactionInstruction,
    ): CreateAccountParams;
    static decodeCreateWithSeed(
      instruction: TransactionInstruction,
    ): CreateAccountWithSeedParams;
    static decodeAllocate(instruction: TransactionInstruction): AllocateParams;
    static decodeAllocateWithSeed(
      instruction: TransactionInstruction,
    ): AllocateWithSeedParams;
    static decodeAssign(instruction: TransactionInstruction): AssignParams;
    static decodeAssignWithSeed(
      instruction: TransactionInstruction,
    ): AssignWithSeedParams;
    static decodeTransfer(instruction: TransactionInstruction): TransferParams;
    static decodeNonceInitialize(
      instruction: TransactionInstruction,
    ): InitializeNonceParams;
    static decodeNonceAdvance(
      instruction: TransactionInstruction,
    ): AdvanceNonceParams;
    static decodeNonceWithdraw(
      instruction: TransactionInstruction,
    ): WithdrawNonceParams;
    static decodeNonceAuthorize(
      instruction: TransactionInstruction,
    ): AuthorizeNonceParams;
  }

  // === src/loader.js ===
  declare export class Loader {
    static getMinNumSignatures(dataLength: number): number;
    static load(
      connection: Connection,
      payer: Account,
      program: Account,
      programId: PublicKey,
      data: Buffer | Uint8Array | Array<number>,
    ): Promise<PublicKey>;
  }

  // === src/bpf-loader.js ===
  declare export var BPF_LOADER_PROGRAM_ID;
  declare export class BpfLoader {
    static getMinNumSignatures(dataLength: number): number;
    static load(
      connection: Connection,
      payer: Account,
      program: Account,
      elfBytes: Buffer | Uint8Array | Array<number>,
      loaderProgramId: PublicKey,
    ): Promise<PublicKey>;
  }

  // === src/bpf-loader-deprecated.js ===
  declare export var BPF_LOADER_DEPRECATED_PROGRAM_ID;

  // === src/util/send-and-confirm-transaction.js ===
  declare export function sendAndConfirmTransaction(
    connection: Connection,
    transaction: Transaction,
    signers: Array<Account>,
    options: ?ConfirmOptions,
  ): Promise<TransactionSignature>;

  // === src/util/send-and-confirm-raw-transaction.js ===
  declare export function sendAndConfirmRawTransaction(
    connection: Connection,
    wireTransaction: Buffer,
    options: ?ConfirmOptions,
  ): Promise<TransactionSignature>;

  // === src/util/cluster.js ===
  declare export type Cluster = 'devnet' | 'testnet' | 'mainnet-beta';

  declare export function clusterApiUrl(
    cluster?: Cluster,
    tls?: boolean,
  ): string;

  // === src/index.js ===
  declare export var LAMPORTS_PER_SOL: number;
}<|MERGE_RESOLUTION|>--- conflicted
+++ resolved
@@ -179,11 +179,7 @@
   };
 
   declare export type StakeActivationData = {
-<<<<<<< HEAD
-    state: string,
-=======
     state: 'active' | 'inactive' | 'activating' | 'deactivating',
->>>>>>> 4dfc7b6b
     active: number,
     inactive: number,
   };
@@ -342,11 +338,7 @@
       publicKey: PublicKey,
       commitment?: Commitment,
       epoch?: number,
-<<<<<<< HEAD
-    ): Promise<StakeActivationData | null>;
-=======
     ): Promise<StakeActivationData>;
->>>>>>> 4dfc7b6b
     getProgramAccounts(
       programId: PublicKey,
       commitment: ?Commitment,
