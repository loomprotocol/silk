--- conflicted
+++ resolved
@@ -192,16 +192,7 @@
 impl BankClient {
     fn run(bank: &Bank, transaction_receiver: Receiver<Transaction>) {
         while let Ok(tx) = transaction_receiver.recv() {
-<<<<<<< HEAD
-            let mut transactions = vec![tx];
-            while let Ok(tx) = transaction_receiver.try_recv() {
-                transactions.push(tx);
-            }
-            let _ = bank.process_transactions(&transactions, None);
-            bank.commit_credits();
-=======
-            let _ = bank.process_transaction(&tx);
->>>>>>> 1033f528
+            let _ = bank.process_transaction(&tx, None);
         }
     }
 
