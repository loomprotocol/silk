use crate::accounts_db::{AccountInfo, AccountStorage, AccountsDB, AppendVecId, ErrorCounters};
use crate::accounts_index::{AccountsIndex, Fork};
use crate::append_vec::StoredAccount;
use crate::blockhash_queue::BlockhashQueue;
use crate::message_processor::has_duplicates;
use crate::rent_collector::RentCollector;
use bincode::serialize;
use log::*;
use rayon::slice::ParallelSliceMut;
use solana_metrics::inc_new_counter_error;
use solana_sdk::account::Account;
use solana_sdk::hash::{Hash, Hasher};
use solana_sdk::message::Message;
use solana_sdk::native_loader;
use solana_sdk::pubkey::Pubkey;
use solana_sdk::system_program;
use solana_sdk::sysvar;
use solana_sdk::transaction::Result;
use solana_sdk::transaction::{Transaction, TransactionError};
use std::collections::{HashMap, HashSet};
use std::io::{BufReader, Error as IOError, Read};
use std::path::Path;
use std::sync::atomic::{AtomicU64, Ordering};
use std::sync::{Arc, Mutex, RwLock, RwLockReadGuard, RwLockWriteGuard};

use crate::transaction_utils::OrderedIterator;

#[derive(Default, Debug)]
struct CreditOnlyLock {
    credits: AtomicU64,
    lock_count: Mutex<u64>,
}

/// This structure handles synchronization for db
#[derive(Default, Debug)]
pub struct Accounts {
    /// Single global AccountsDB
    pub accounts_db: Arc<AccountsDB>,

    /// set of credit-debit accounts which are currently in the pipeline
    account_locks: Mutex<HashSet<Pubkey>>,

    /// Set of credit-only accounts which are currently in the pipeline, caching account balance
    /// and number of locks. On commit_credits(), we do a take() on the option so that the hashmap
    /// is no longer available to be written to.
    credit_only_account_locks: Arc<RwLock<Option<HashMap<Pubkey, CreditOnlyLock>>>>,
}

// for the load instructions
pub type TransactionAccounts = Vec<Account>;
pub type TransactionCredits = Vec<u64>;
pub type TransactionRents = Vec<u64>;
pub type TransactionLoaders = Vec<Vec<(Pubkey, Account)>>;

impl Accounts {
    pub fn new(paths: Option<String>) -> Self {
        let accounts_db = Arc::new(AccountsDB::new(paths));

        Accounts {
            accounts_db,
            account_locks: Mutex::new(HashSet::new()),
            credit_only_account_locks: Arc::new(RwLock::new(Some(HashMap::new()))),
        }
    }
    pub fn new_from_parent(parent: &Accounts) -> Self {
        let accounts_db = parent.accounts_db.clone();
        Accounts {
            accounts_db,
            account_locks: Mutex::new(HashSet::new()),
            credit_only_account_locks: Arc::new(RwLock::new(Some(HashMap::new()))),
        }
    }

    pub fn accounts_from_stream<R: Read, P: AsRef<Path>>(
        &self,
        stream: &mut BufReader<R>,
        local_paths: String,
        append_vecs_path: P,
    ) -> std::result::Result<(), IOError> {
        self.accounts_db
            .accounts_from_stream(stream, local_paths, append_vecs_path)
    }

    fn load_tx_accounts(
        storage: &AccountStorage,
        ancestors: &HashMap<Fork, usize>,
        accounts_index: &AccountsIndex<AccountInfo>,
        tx: &Transaction,
        fee: u64,
        error_counters: &mut ErrorCounters,
        rent_collector: &RentCollector,
    ) -> Result<(TransactionAccounts, TransactionCredits, TransactionRents)> {
        // Copy all the accounts
        let message = tx.message();
        if tx.signatures.is_empty() && fee != 0 {
            Err(TransactionError::MissingSignatureForFee)
        } else {
            // Check for unique account keys
            if has_duplicates(&message.account_keys) {
                error_counters.account_loaded_twice += 1;
                return Err(TransactionError::AccountLoadedTwice);
            }

            // There is no way to predict what program will execute without an error
            // If a fee can pay for execution then the program will be scheduled
            let mut accounts: TransactionAccounts = vec![];
            let mut credits: TransactionCredits = vec![];
            let mut rents: TransactionRents = vec![];
            for key in message
                .account_keys
                .iter()
                .filter(|key| !message.program_ids().contains(&key))
            {
                let (account, rent) = AccountsDB::load(storage, ancestors, accounts_index, key)
                    .and_then(|(account, _)| rent_collector.update(account))
                    .unwrap_or_default();

                accounts.push(account);
                credits.push(0);
                rents.push(rent);
            }

            if accounts.is_empty() || accounts[0].lamports == 0 {
                error_counters.account_not_found += 1;
                Err(TransactionError::AccountNotFound)
            } else if accounts[0].owner != system_program::id() {
                error_counters.invalid_account_for_fee += 1;
                Err(TransactionError::InvalidAccountForFee)
            } else if accounts[0].lamports < fee {
                error_counters.insufficient_funds += 1;
                Err(TransactionError::InsufficientFundsForFee)
            } else {
                accounts[0].lamports -= fee;
                Ok((accounts, credits, rents))
            }
        }
    }

    fn load_executable_accounts(
        storage: &AccountStorage,
        ancestors: &HashMap<Fork, usize>,
        accounts_index: &AccountsIndex<AccountInfo>,
        program_id: &Pubkey,
        error_counters: &mut ErrorCounters,
    ) -> Result<Vec<(Pubkey, Account)>> {
        let mut accounts = Vec::new();
        let mut depth = 0;
        let mut program_id = *program_id;
        loop {
            if native_loader::check_id(&program_id) {
                // at the root of the chain, ready to dispatch
                break;
            }

            if depth >= 5 {
                error_counters.call_chain_too_deep += 1;
                return Err(TransactionError::CallChainTooDeep);
            }
            depth += 1;

            let program = match AccountsDB::load(storage, ancestors, accounts_index, &program_id)
                .map(|(account, _)| account)
            {
                Some(program) => program,
                None => {
                    error_counters.account_not_found += 1;
                    return Err(TransactionError::ProgramAccountNotFound);
                }
            };
            if !program.executable || program.owner == Pubkey::default() {
                error_counters.account_not_found += 1;
                return Err(TransactionError::AccountNotFound);
            }

            // add loader to chain
            program_id = program.owner;
            accounts.insert(0, (program_id, program));
        }
        Ok(accounts)
    }

    /// For each program_id in the transaction, load its loaders.
    fn load_loaders(
        storage: &AccountStorage,
        ancestors: &HashMap<Fork, usize>,
        accounts_index: &AccountsIndex<AccountInfo>,
        tx: &Transaction,
        error_counters: &mut ErrorCounters,
    ) -> Result<TransactionLoaders> {
        let message = tx.message();
        message
            .instructions
            .iter()
            .map(|ix| {
                if message.account_keys.len() <= ix.program_id_index as usize {
                    error_counters.account_not_found += 1;
                    return Err(TransactionError::AccountNotFound);
                }
                let program_id = message.account_keys[ix.program_id_index as usize];
                Self::load_executable_accounts(
                    storage,
                    ancestors,
                    accounts_index,
                    &program_id,
                    error_counters,
                )
            })
            .collect()
    }

    pub fn load_accounts(
        &self,
        ancestors: &HashMap<Fork, usize>,
        txs: &[Transaction],
        txs_iteration_order: Option<&[usize]>,
        lock_results: Vec<Result<()>>,
        hash_queue: &BlockhashQueue,
        error_counters: &mut ErrorCounters,
        rent_collector: &RentCollector,
    ) -> Vec<
        Result<(
            TransactionAccounts,
            TransactionLoaders,
            TransactionCredits,
            TransactionRents,
        )>,
    > {
        //PERF: hold the lock to scan for the references, but not to clone the accounts
        //TODO: two locks usually leads to deadlocks, should this be one structure?
        let accounts_index = self.accounts_db.accounts_index.read().unwrap();
        let storage = self.accounts_db.storage.read().unwrap();
        OrderedIterator::new(txs, txs_iteration_order)
            .zip(lock_results.into_iter())
            .map(|etx| match etx {
                (tx, Ok(())) => {
                    let fee_calculator = hash_queue
                        .get_fee_calculator(&tx.message().recent_blockhash)
                        .ok_or(TransactionError::BlockhashNotFound)?;

                    let fee = fee_calculator.calculate_fee(tx.message());
                    let (accounts, credits, rents) = Self::load_tx_accounts(
                        &storage,
                        ancestors,
                        &accounts_index,
                        tx,
                        fee,
                        error_counters,
                        rent_collector,
                    )?;
                    let loaders = Self::load_loaders(
                        &storage,
                        ancestors,
                        &accounts_index,
                        tx,
                        error_counters,
                    )?;
                    Ok((accounts, loaders, credits, rents))
                }
                (_, Err(e)) => Err(e),
            })
            .collect()
    }

    /// Slow because lock is held for 1 operation instead of many
    pub fn load_slow(
        &self,
        ancestors: &HashMap<Fork, usize>,
        pubkey: &Pubkey,
    ) -> Option<(Account, Fork)> {
        self.accounts_db
            .load_slow(ancestors, pubkey)
            .filter(|(acc, _)| acc.lamports != 0)
    }

    /// scans underlying accounts_db for this delta (fork) with a map function
    ///   from StoredAccount to B
    /// returns only the latest/current version of B for this fork
    fn scan_fork<F, B>(&self, fork: Fork, func: F) -> Vec<B>
    where
        F: Fn(&StoredAccount) -> Option<B>,
        F: Send + Sync,
        B: Send + Default,
    {
        let accumulator: Vec<Vec<(Pubkey, u64, B)>> = self.accounts_db.scan_account_storage(
            fork,
            |stored_account: &StoredAccount,
             _id: AppendVecId,
             accum: &mut Vec<(Pubkey, u64, B)>| {
                if let Some(val) = func(stored_account) {
                    accum.push((
                        stored_account.meta.pubkey,
                        std::u64::MAX - stored_account.meta.write_version,
                        val,
                    ));
                }
            },
        );

        let mut versions: Vec<(Pubkey, u64, B)> = accumulator.into_iter().flat_map(|x| x).collect();
        self.accounts_db.thread_pool.install(|| {
            versions.par_sort_by_key(|s| (s.0, s.1));
        });
        versions.dedup_by_key(|s| s.0);
        versions
            .into_iter()
            .map(|(_pubkey, _version, val)| val)
            .collect()
    }

    pub fn load_by_program_fork(&self, fork: Fork, program_id: &Pubkey) -> Vec<(Pubkey, Account)> {
        self.scan_fork(fork, |stored_account| {
            if stored_account.balance.owner == *program_id {
                Some((stored_account.meta.pubkey, stored_account.clone_account()))
            } else {
                None
            }
        })
    }

    pub fn load_by_program(
        &self,
        ancestors: &HashMap<Fork, usize>,
        program_id: &Pubkey,
    ) -> Vec<(Pubkey, Account)> {
        self.accounts_db.scan_accounts(
            ancestors,
            |collector: &mut Vec<(Pubkey, Account)>, option| {
                if let Some(data) = option
                    .filter(|(_, account, _)| account.owner == *program_id && account.lamports != 0)
                    .map(|(pubkey, account, _fork)| (*pubkey, account))
                {
                    collector.push(data)
                }
            },
        )
    }

    /// Slow because lock is held for 1 operation instead of many
    pub fn store_slow(&self, fork: Fork, pubkey: &Pubkey, account: &Account) {
        self.accounts_db.store(fork, &[(pubkey, account)]);
    }

    fn get_read_access_credit_only<'a>(
        credit_only_locks: &'a RwLockReadGuard<Option<HashMap<Pubkey, CreditOnlyLock>>>,
    ) -> Result<&'a HashMap<Pubkey, CreditOnlyLock>> {
        credit_only_locks
            .as_ref()
            .ok_or(TransactionError::AccountInUse)
    }

    fn get_write_access_credit_only<'a>(
        credit_only_locks: &'a mut RwLockWriteGuard<Option<HashMap<Pubkey, CreditOnlyLock>>>,
    ) -> Result<&'a mut HashMap<Pubkey, CreditOnlyLock>> {
        credit_only_locks
            .as_mut()
            .ok_or(TransactionError::AccountInUse)
    }

    fn take_credit_only(
        credit_only_locks: &Arc<RwLock<Option<HashMap<Pubkey, CreditOnlyLock>>>>,
    ) -> Result<HashMap<Pubkey, CreditOnlyLock>> {
        let mut w_credit_only_locks = credit_only_locks.write().unwrap();
        w_credit_only_locks
            .take()
            .ok_or(TransactionError::AccountInUse)
    }

    fn lock_account(
        locks: &mut HashSet<Pubkey>,
        credit_only_locks: &Arc<RwLock<Option<HashMap<Pubkey, CreditOnlyLock>>>>,
        message: &Message,
        error_counters: &mut ErrorCounters,
    ) -> Result<()> {
        let (credit_debit_keys, credit_only_keys) = message.get_account_keys_by_lock_type();

        for k in credit_debit_keys.iter() {
            let r_credit_only_locks = credit_only_locks.read().unwrap();
            let r_credit_only_locks = Self::get_read_access_credit_only(&r_credit_only_locks)?;
            if locks.contains(k)
                || r_credit_only_locks
                    .get(&k)
                    .map_or(false, |lock| *lock.lock_count.lock().unwrap() > 0)
            {
                error_counters.account_in_use += 1;
                debug!("Account in use: {:?}", k);
                return Err(TransactionError::AccountInUse);
            }
        }
        for k in credit_only_keys.iter() {
            if locks.contains(k) {
                error_counters.account_in_use += 1;
                debug!("Account in use: {:?}", k);
                return Err(TransactionError::AccountInUse);
            }
        }

        for k in credit_debit_keys {
            locks.insert(*k);
        }
        let mut credit_only_writes: Vec<&Pubkey> = vec![];
        for k in credit_only_keys {
            let r_credit_only_locks = credit_only_locks.read().unwrap();
            let r_credit_only_locks = Self::get_read_access_credit_only(&r_credit_only_locks)?;
            if let Some(credit_only_lock) = r_credit_only_locks.get(&k) {
                *credit_only_lock.lock_count.lock().unwrap() += 1;
            } else {
                credit_only_writes.push(k);
            }
        }

        for k in credit_only_writes.iter() {
            let mut w_credit_only_locks = credit_only_locks.write().unwrap();
            let w_credit_only_locks = Self::get_write_access_credit_only(&mut w_credit_only_locks)?;
            assert!(w_credit_only_locks.get(&k).is_none());
            w_credit_only_locks.insert(
                **k,
                CreditOnlyLock {
                    credits: AtomicU64::new(0),
                    lock_count: Mutex::new(1),
                },
            );
        }

        Ok(())
    }

    fn unlock_account(
        tx: &Transaction,
        result: &Result<()>,
        locks: &mut HashSet<Pubkey>,
        credit_only_locks: &Arc<RwLock<Option<HashMap<Pubkey, CreditOnlyLock>>>>,
    ) {
        let (credit_debit_keys, credit_only_keys) = &tx.message().get_account_keys_by_lock_type();
        match result {
            Err(TransactionError::AccountInUse) => (),
            _ => {
                for k in credit_debit_keys {
                    locks.remove(k);
                }
                for k in credit_only_keys {
                    let r_credit_only_locks = credit_only_locks.read().unwrap();
                    let locks = Self::get_read_access_credit_only(&r_credit_only_locks);
                    if let Ok(locks) = locks {
                        if let Some(lock) = locks.get(&k) {
                            *lock.lock_count.lock().unwrap() -= 1;
                        }
                    }
                }
            }
        }
    }

    fn hash_account(stored_account: &StoredAccount) -> Hash {
        let mut hasher = Hasher::default();
        hasher.hash(&serialize(&stored_account.balance).unwrap());
        hasher.hash(stored_account.data);
        hasher.result()
    }

    pub fn hash_internal_state(&self, fork_id: Fork) -> Option<Hash> {
        let account_hashes = self.scan_fork(fork_id, |stored_account| {
            if !sysvar::check_id(&stored_account.balance.owner) {
                Some(Self::hash_account(stored_account))
            } else {
                None
            }
        });

        if account_hashes.is_empty() {
            None
        } else {
            let mut hasher = Hasher::default();
            for hash in account_hashes {
                hasher.hash(hash.as_ref());
            }
            Some(hasher.result())
        }
    }

    /// This function will prevent multiple threads from modifying the same account state at the
    /// same time
    #[must_use]
    pub fn lock_accounts(
        &self,
        txs: &[Transaction],
        txs_iteration_order: Option<&[usize]>,
    ) -> Vec<Result<()>> {
        let mut error_counters = ErrorCounters::default();
        let rv = OrderedIterator::new(txs, txs_iteration_order)
            .map(|tx| {
                let message = &tx.message();
                Self::lock_account(
                    &mut self.account_locks.lock().unwrap(),
                    &self.credit_only_account_locks,
                    &message,
                    &mut error_counters,
                )
            })
            .collect();
        if error_counters.account_in_use != 0 {
            inc_new_counter_error!(
                "bank-process_transactions-account_in_use",
                error_counters.account_in_use,
                0,
                100
            );
        }
        rv
    }

    /// Once accounts are unlocked, new transactions that modify that state can enter the pipeline
    pub fn unlock_accounts(&self, txs: &[Transaction], results: &[Result<()>]) {
        let mut account_locks = self.account_locks.lock().unwrap();
        let credit_only_locks = self.credit_only_account_locks.clone();
        debug!("bank unlock accounts");
        txs.iter().zip(results.iter()).for_each(|(tx, result)| {
            Self::unlock_account(tx, result, &mut account_locks, &credit_only_locks)
        });
    }

    pub fn has_accounts(&self, fork: Fork) -> bool {
        self.accounts_db.has_accounts(fork)
    }

    /// Store the accounts into the DB
    pub fn store_accounts(
        &self,
        fork: Fork,
        txs: &[Transaction],
        txs_iteration_order: Option<&[usize]>,
        res: &[Result<()>],
        loaded: &mut [Result<(
            TransactionAccounts,
            TransactionLoaders,
            TransactionCredits,
            TransactionRents,
        )>],
    ) {
        let accounts_to_store =
            self.collect_accounts_to_store(txs, txs_iteration_order, res, loaded);
        self.accounts_db.store(fork, &accounts_to_store);
    }

    /// Purge a fork if it is not a root
    /// Root forks cannot be purged
    pub fn purge_fork(&self, fork: Fork) {
        self.accounts_db.purge_fork(fork);
    }
    /// Add a fork to root.  Root forks cannot be purged
    pub fn add_root(&self, fork: Fork) {
        self.accounts_db.add_root(fork)
    }

    /// Commit remaining credit-only changes, regardless of reference count
    ///
    /// We do a take() on `self.credit_only_account_locks` so that the hashmap is no longer
    /// available to be written to. This prevents any transactions from reinserting into the hashmap.
    /// Then there are then only 2 cases for interleaving with commit_credits and lock_accounts.
    /// Either:
    //  1) Any transactions that tries to lock after commit_credits will find the HashMap is None
    //     so will fail the lock
    //  2) Any transaction that grabs a lock and then commit_credits clears the HashMap will find
    //     the HashMap is None on unlock_accounts, and will perform a no-op.
    pub fn commit_credits(&self, ancestors: &HashMap<Fork, usize>, fork: Fork) {
        // Clear the credit only hashmap so that no further transactions can modify it
        let credit_only_account_locks = Self::take_credit_only(&self.credit_only_account_locks)
            .expect("Credit only locks didn't exist in commit_credits");
        self.store_credit_only_credits(credit_only_account_locks, ancestors, fork);
    }

    /// Used only for tests to store credit-only accounts after every transaction
    pub fn commit_credits_unsafe(&self, ancestors: &HashMap<Fork, usize>, fork: Fork) {
        // Clear the credit only hashmap so that no further transactions can modify it
        let mut w_credit_only_account_locks = self.credit_only_account_locks.write().unwrap();
        let w_credit_only_account_locks =
            Self::get_write_access_credit_only(&mut w_credit_only_account_locks)
                .expect("Credit only locks didn't exist in commit_credits");
        self.store_credit_only_credits(w_credit_only_account_locks.drain(), ancestors, fork);
    }

    fn store_credit_only_credits<I>(
        &self,
        credit_only_account_locks: I,
        ancestors: &HashMap<Fork, usize>,
        fork: Fork,
    ) where
        I: IntoIterator<Item = (Pubkey, CreditOnlyLock)>,
    {
        for (pubkey, lock) in credit_only_account_locks {
            let lock_count = *lock.lock_count.lock().unwrap();
            if lock_count != 0 {
                warn!(
                    "dropping credit-only lock on {}, still has {} locks",
                    pubkey, lock_count
                );
            }
            let credit = lock.credits.load(Ordering::Relaxed);
            if credit > 0 {
                let mut account = self
                    .load_slow(ancestors, &pubkey)
                    .map(|(account, _)| account)
                    .unwrap_or_default();
                account.lamports += credit;
                self.store_slow(fork, &pubkey, &account);
            }
        }
    }

    fn collect_accounts_to_store<'a>(
        &self,
        txs: &'a [Transaction],
        txs_iteration_order: Option<&'a [usize]>,
        res: &'a [Result<()>],
        loaded: &'a mut [Result<(
            TransactionAccounts,
            TransactionLoaders,
            TransactionCredits,
            TransactionRents,
        )>],
    ) -> Vec<(&'a Pubkey, &'a Account)> {
        let mut accounts = Vec::new();
        for (i, (raccs, tx)) in loaded
            .iter_mut()
            .zip(OrderedIterator::new(txs, txs_iteration_order))
            .enumerate()
        {
            if res[i].is_err() || raccs.is_err() {
                continue;
            }

            let message = &tx.message();
            let acc = raccs.as_mut().unwrap();
            for (((i, key), account), credit) in message
                .account_keys
                .iter()
                .enumerate()
                .zip(acc.0.iter())
                .zip(acc.2.iter())
            {
                if message.is_debitable(i) {
                    accounts.push((key, account));
                }
                if *credit > 0 {
                    // Increment credit-only account balance Atomic
                    self.credit_only_account_locks
                        .read()
                        .unwrap()
                        .as_ref()
                        .expect("Collect accounts should only be called before a commit, and credit only account locks should exist before a commit")
                        .get(key)
                        .unwrap()
                        .credits
                        .fetch_add(*credit, Ordering::Relaxed);
                }
            }
        }
        accounts
    }
}

pub fn create_test_accounts(accounts: &Accounts, pubkeys: &mut Vec<Pubkey>, num: usize, fork: u64) {
    for t in 0..num {
        let pubkey = Pubkey::new_rand();
        let account = Account::new((t + 1) as u64, 0, &Account::default().owner);
        accounts.store_slow(fork, &pubkey, &account);
        pubkeys.push(pubkey);
    }
}

#[cfg(test)]
mod tests {
    // TODO: all the bank tests are bank specific, issue: 2194

    use super::*;
    use crate::accounts_db::tests::copy_append_vecs;
    use crate::accounts_db::{get_temp_accounts_paths, AccountsDBSerialize};
    use bincode::serialize_into;
    use rand::{thread_rng, Rng};
    use solana_sdk::account::Account;
    use solana_sdk::fee_calculator::FeeCalculator;
    use solana_sdk::hash::Hash;
    use solana_sdk::instruction::CompiledInstruction;
    use solana_sdk::signature::{Keypair, KeypairUtil};
    use solana_sdk::sysvar;
    use solana_sdk::transaction::Transaction;
    use std::io::Cursor;
    use std::sync::atomic::AtomicBool;
    use std::{thread, time};
    use tempfile::TempDir;

    fn load_accounts_with_fee(
        tx: Transaction,
        ka: &Vec<(Pubkey, Account)>,
        fee_calculator: &FeeCalculator,
        error_counters: &mut ErrorCounters,
    ) -> Vec<
        Result<(
            TransactionAccounts,
            TransactionLoaders,
            TransactionCredits,
            TransactionRents,
        )>,
    > {
        let mut hash_queue = BlockhashQueue::new(100);
        hash_queue.register_hash(&tx.message().recent_blockhash, &fee_calculator);
        let accounts = Accounts::new(None);
        for ka in ka.iter() {
            accounts.store_slow(0, &ka.0, &ka.1);
        }

        let ancestors = vec![(0, 0)].into_iter().collect();
<<<<<<< HEAD
        let res = accounts.load_accounts(
            &ancestors,
            &[tx],
            None,
            vec![Ok(())],
            &hash_queue,
            error_counters,
=======
        let rent_collector = RentCollector::default();
        let res = accounts.load_accounts(
            &ancestors,
            &[tx],
            vec![Ok(())],
            &hash_queue,
            error_counters,
            &rent_collector,
>>>>>>> ef8eff69
        );
        res
    }

    fn load_accounts(
        tx: Transaction,
        ka: &Vec<(Pubkey, Account)>,
        error_counters: &mut ErrorCounters,
    ) -> Vec<
        Result<(
            TransactionAccounts,
            TransactionLoaders,
            TransactionCredits,
            TransactionRents,
        )>,
    > {
        let fee_calculator = FeeCalculator::default();
        load_accounts_with_fee(tx, ka, &fee_calculator, error_counters)
    }

    #[test]
    fn test_load_accounts_no_key() {
        let accounts: Vec<(Pubkey, Account)> = Vec::new();
        let mut error_counters = ErrorCounters::default();

        let instructions = vec![CompiledInstruction::new(0, &(), vec![0])];
        let tx = Transaction::new_with_compiled_instructions::<Keypair>(
            &[],
            &[],
            Hash::default(),
            vec![native_loader::id()],
            instructions,
        );

        let loaded_accounts = load_accounts(tx, &accounts, &mut error_counters);

        assert_eq!(error_counters.account_not_found, 1);
        assert_eq!(loaded_accounts.len(), 1);
        assert_eq!(loaded_accounts[0], Err(TransactionError::AccountNotFound));
    }

    #[test]
    fn test_load_accounts_no_account_0_exists() {
        let accounts: Vec<(Pubkey, Account)> = Vec::new();
        let mut error_counters = ErrorCounters::default();

        let keypair = Keypair::new();

        let instructions = vec![CompiledInstruction::new(1, &(), vec![0])];
        let tx = Transaction::new_with_compiled_instructions(
            &[&keypair],
            &[],
            Hash::default(),
            vec![native_loader::id()],
            instructions,
        );

        let loaded_accounts = load_accounts(tx, &accounts, &mut error_counters);

        assert_eq!(error_counters.account_not_found, 1);
        assert_eq!(loaded_accounts.len(), 1);
        assert_eq!(loaded_accounts[0], Err(TransactionError::AccountNotFound));
    }

    #[test]
    fn test_load_accounts_unknown_program_id() {
        let mut accounts: Vec<(Pubkey, Account)> = Vec::new();
        let mut error_counters = ErrorCounters::default();

        let keypair = Keypair::new();
        let key0 = keypair.pubkey();
        let key1 = Pubkey::new(&[5u8; 32]);

        let account = Account::new(1, 1, &Pubkey::default());
        accounts.push((key0, account));

        let account = Account::new(2, 1, &Pubkey::default());
        accounts.push((key1, account));

        let instructions = vec![CompiledInstruction::new(1, &(), vec![0])];
        let tx = Transaction::new_with_compiled_instructions(
            &[&keypair],
            &[],
            Hash::default(),
            vec![Pubkey::default()],
            instructions,
        );

        let loaded_accounts = load_accounts(tx, &accounts, &mut error_counters);

        assert_eq!(error_counters.account_not_found, 1);
        assert_eq!(loaded_accounts.len(), 1);
        assert_eq!(
            loaded_accounts[0],
            Err(TransactionError::ProgramAccountNotFound)
        );
    }

    #[test]
    fn test_load_accounts_insufficient_funds() {
        let mut accounts: Vec<(Pubkey, Account)> = Vec::new();
        let mut error_counters = ErrorCounters::default();

        let keypair = Keypair::new();
        let key0 = keypair.pubkey();

        let account = Account::new(1, 1, &Pubkey::default());
        accounts.push((key0, account));

        let instructions = vec![CompiledInstruction::new(1, &(), vec![0])];
        let tx = Transaction::new_with_compiled_instructions(
            &[&keypair],
            &[],
            Hash::default(),
            vec![native_loader::id()],
            instructions,
        );

        let fee_calculator = FeeCalculator::new(10);
        assert_eq!(fee_calculator.calculate_fee(tx.message()), 10);

        let loaded_accounts =
            load_accounts_with_fee(tx, &accounts, &fee_calculator, &mut error_counters);

        assert_eq!(error_counters.insufficient_funds, 1);
        assert_eq!(loaded_accounts.len(), 1);
        assert_eq!(
            loaded_accounts[0].clone(),
            Err(TransactionError::InsufficientFundsForFee)
        );
    }

    #[test]
    fn test_load_accounts_invalid_account_for_fee() {
        let mut accounts: Vec<(Pubkey, Account)> = Vec::new();
        let mut error_counters = ErrorCounters::default();

        let keypair = Keypair::new();
        let key0 = keypair.pubkey();

        let account = Account::new(1, 1, &Pubkey::new_rand()); // <-- owner is not the system program
        accounts.push((key0, account));

        let instructions = vec![CompiledInstruction::new(1, &(), vec![0])];
        let tx = Transaction::new_with_compiled_instructions(
            &[&keypair],
            &[],
            Hash::default(),
            vec![native_loader::id()],
            instructions,
        );

        let loaded_accounts = load_accounts(tx, &accounts, &mut error_counters);

        assert_eq!(error_counters.invalid_account_for_fee, 1);
        assert_eq!(loaded_accounts.len(), 1);
        assert_eq!(
            loaded_accounts[0],
            Err(TransactionError::InvalidAccountForFee)
        );
    }

    #[test]
    fn test_load_accounts_no_loaders() {
        let mut accounts: Vec<(Pubkey, Account)> = Vec::new();
        let mut error_counters = ErrorCounters::default();

        let keypair = Keypair::new();
        let key0 = keypair.pubkey();
        let key1 = Pubkey::new(&[5u8; 32]);

        let mut account = Account::new(1, 1, &Pubkey::default());
        account.rent_epoch = 1;
        accounts.push((key0, account));

        let mut account = Account::new(2, 1, &Pubkey::default());
        account.rent_epoch = 1;
        accounts.push((key1, account));

        let instructions = vec![CompiledInstruction::new(2, &(), vec![0, 1])];
        let tx = Transaction::new_with_compiled_instructions(
            &[&keypair],
            &[key1],
            Hash::default(),
            vec![native_loader::id()],
            instructions,
        );

        let loaded_accounts = load_accounts(tx, &accounts, &mut error_counters);

        assert_eq!(error_counters.account_not_found, 0);
        assert_eq!(loaded_accounts.len(), 1);
        match &loaded_accounts[0] {
            Ok((
                transaction_accounts,
                transaction_loaders,
                transaction_credits,
                _transaction_rents,
            )) => {
                assert_eq!(transaction_accounts.len(), 2);
                assert_eq!(transaction_accounts[0], accounts[0].1);
                assert_eq!(transaction_loaders.len(), 1);
                assert_eq!(transaction_loaders[0].len(), 0);
                assert_eq!(transaction_credits.len(), 2);
                assert_eq!(transaction_credits, &vec![0, 0]);
            }
            Err(e) => Err(e).unwrap(),
        }
    }

    #[test]
    fn test_load_accounts_max_call_depth() {
        let mut accounts: Vec<(Pubkey, Account)> = Vec::new();
        let mut error_counters = ErrorCounters::default();

        let keypair = Keypair::new();
        let key0 = keypair.pubkey();
        let key1 = Pubkey::new(&[5u8; 32]);
        let key2 = Pubkey::new(&[6u8; 32]);
        let key3 = Pubkey::new(&[7u8; 32]);
        let key4 = Pubkey::new(&[8u8; 32]);
        let key5 = Pubkey::new(&[9u8; 32]);
        let key6 = Pubkey::new(&[10u8; 32]);

        let account = Account::new(1, 1, &Pubkey::default());
        accounts.push((key0, account));

        let mut account = Account::new(40, 1, &Pubkey::default());
        account.executable = true;
        account.owner = native_loader::id();
        accounts.push((key1, account));

        let mut account = Account::new(41, 1, &Pubkey::default());
        account.executable = true;
        account.owner = key1;
        accounts.push((key2, account));

        let mut account = Account::new(42, 1, &Pubkey::default());
        account.executable = true;
        account.owner = key2;
        accounts.push((key3, account));

        let mut account = Account::new(43, 1, &Pubkey::default());
        account.executable = true;
        account.owner = key3;
        accounts.push((key4, account));

        let mut account = Account::new(44, 1, &Pubkey::default());
        account.executable = true;
        account.owner = key4;
        accounts.push((key5, account));

        let mut account = Account::new(45, 1, &Pubkey::default());
        account.executable = true;
        account.owner = key5;
        accounts.push((key6, account));

        let instructions = vec![CompiledInstruction::new(1, &(), vec![0])];
        let tx = Transaction::new_with_compiled_instructions(
            &[&keypair],
            &[],
            Hash::default(),
            vec![key6],
            instructions,
        );

        let loaded_accounts = load_accounts(tx, &accounts, &mut error_counters);

        assert_eq!(error_counters.call_chain_too_deep, 1);
        assert_eq!(loaded_accounts.len(), 1);
        assert_eq!(loaded_accounts[0], Err(TransactionError::CallChainTooDeep));
    }

    #[test]
    fn test_load_accounts_bad_program_id() {
        let mut accounts: Vec<(Pubkey, Account)> = Vec::new();
        let mut error_counters = ErrorCounters::default();

        let keypair = Keypair::new();
        let key0 = keypair.pubkey();
        let key1 = Pubkey::new(&[5u8; 32]);

        let account = Account::new(1, 1, &Pubkey::default());
        accounts.push((key0, account));

        let mut account = Account::new(40, 1, &Pubkey::default());
        account.executable = true;
        account.owner = Pubkey::default();
        accounts.push((key1, account));

        let instructions = vec![CompiledInstruction::new(0, &(), vec![0])];
        let tx = Transaction::new_with_compiled_instructions(
            &[&keypair],
            &[],
            Hash::default(),
            vec![key1],
            instructions,
        );

        let loaded_accounts = load_accounts(tx, &accounts, &mut error_counters);

        assert_eq!(error_counters.account_not_found, 1);
        assert_eq!(loaded_accounts.len(), 1);
        assert_eq!(loaded_accounts[0], Err(TransactionError::AccountNotFound));
    }

    #[test]
    fn test_load_accounts_not_executable() {
        let mut accounts: Vec<(Pubkey, Account)> = Vec::new();
        let mut error_counters = ErrorCounters::default();

        let keypair = Keypair::new();
        let key0 = keypair.pubkey();
        let key1 = Pubkey::new(&[5u8; 32]);

        let account = Account::new(1, 1, &Pubkey::default());
        accounts.push((key0, account));

        let mut account = Account::new(40, 1, &Pubkey::default());
        account.owner = native_loader::id();
        accounts.push((key1, account));

        let instructions = vec![CompiledInstruction::new(1, &(), vec![0])];
        let tx = Transaction::new_with_compiled_instructions(
            &[&keypair],
            &[],
            Hash::default(),
            vec![key1],
            instructions,
        );

        let loaded_accounts = load_accounts(tx, &accounts, &mut error_counters);

        assert_eq!(error_counters.account_not_found, 1);
        assert_eq!(loaded_accounts.len(), 1);
        assert_eq!(loaded_accounts[0], Err(TransactionError::AccountNotFound));
    }

    #[test]
    fn test_load_accounts_multiple_loaders() {
        let mut accounts: Vec<(Pubkey, Account)> = Vec::new();
        let mut error_counters = ErrorCounters::default();

        let keypair = Keypair::new();
        let key0 = keypair.pubkey();
        let key1 = Pubkey::new(&[5u8; 32]);
        let key2 = Pubkey::new(&[6u8; 32]);
        let key3 = Pubkey::new(&[7u8; 32]);

        let mut account = Account::new(1, 1, &Pubkey::default());
        account.rent_epoch = 1;
        accounts.push((key0, account));

        let mut account = Account::new(40, 1, &Pubkey::default());
        account.executable = true;
        account.rent_epoch = 1;
        account.owner = native_loader::id();
        accounts.push((key1, account));

        let mut account = Account::new(41, 1, &Pubkey::default());
        account.executable = true;
        account.rent_epoch = 1;
        account.owner = key1;
        accounts.push((key2, account));

        let mut account = Account::new(42, 1, &Pubkey::default());
        account.executable = true;
        account.rent_epoch = 1;
        account.owner = key2;
        accounts.push((key3, account));

        let instructions = vec![
            CompiledInstruction::new(1, &(), vec![0]),
            CompiledInstruction::new(2, &(), vec![0]),
        ];
        let tx = Transaction::new_with_compiled_instructions(
            &[&keypair],
            &[],
            Hash::default(),
            vec![key1, key2],
            instructions,
        );

        let loaded_accounts = load_accounts(tx, &accounts, &mut error_counters);

        assert_eq!(error_counters.account_not_found, 0);
        assert_eq!(loaded_accounts.len(), 1);
        match &loaded_accounts[0] {
            Ok((
                transaction_accounts,
                transaction_loaders,
                transaction_credits,
                _transaction_rents,
            )) => {
                assert_eq!(transaction_accounts.len(), 1);
                assert_eq!(transaction_accounts[0], accounts[0].1);
                assert_eq!(transaction_loaders.len(), 2);
                assert_eq!(transaction_loaders[0].len(), 1);
                assert_eq!(transaction_loaders[1].len(), 2);
                assert_eq!(transaction_credits.len(), 1);
                assert_eq!(transaction_credits, &vec![0]);
                for loaders in transaction_loaders.iter() {
                    for (i, accounts_subset) in loaders.iter().enumerate() {
                        // +1 to skip first not loader account
                        assert_eq![accounts_subset.1, accounts[i + 1].1];
                    }
                }
            }
            Err(e) => Err(e).unwrap(),
        }
    }

    #[test]
    fn test_load_account_pay_to_self() {
        let mut accounts: Vec<(Pubkey, Account)> = Vec::new();
        let mut error_counters = ErrorCounters::default();

        let keypair = Keypair::new();
        let pubkey = keypair.pubkey();

        let account = Account::new(10, 1, &Pubkey::default());
        accounts.push((pubkey, account));

        let instructions = vec![CompiledInstruction::new(0, &(), vec![0, 1])];
        // Simulate pay-to-self transaction, which loads the same account twice
        let tx = Transaction::new_with_compiled_instructions(
            &[&keypair],
            &[pubkey],
            Hash::default(),
            vec![native_loader::id()],
            instructions,
        );
        let loaded_accounts = load_accounts(tx, &accounts, &mut error_counters);

        assert_eq!(error_counters.account_loaded_twice, 1);
        assert_eq!(loaded_accounts.len(), 1);
        assert_eq!(
            loaded_accounts[0],
            Err(TransactionError::AccountLoadedTwice)
        );
    }

    #[test]
    fn test_load_by_program_fork() {
        let accounts = Accounts::new(None);

        // Load accounts owned by various programs into AccountsDB
        let pubkey0 = Pubkey::new_rand();
        let account0 = Account::new(1, 0, &Pubkey::new(&[2; 32]));
        accounts.store_slow(0, &pubkey0, &account0);
        let pubkey1 = Pubkey::new_rand();
        let account1 = Account::new(1, 0, &Pubkey::new(&[2; 32]));
        accounts.store_slow(0, &pubkey1, &account1);
        let pubkey2 = Pubkey::new_rand();
        let account2 = Account::new(1, 0, &Pubkey::new(&[3; 32]));
        accounts.store_slow(0, &pubkey2, &account2);

        let loaded = accounts.load_by_program_fork(0, &Pubkey::new(&[2; 32]));
        assert_eq!(loaded.len(), 2);
        let loaded = accounts.load_by_program_fork(0, &Pubkey::new(&[3; 32]));
        assert_eq!(loaded, vec![(pubkey2, account2)]);
        let loaded = accounts.load_by_program_fork(0, &Pubkey::new(&[4; 32]));
        assert_eq!(loaded, vec![]);
    }

    #[test]
    fn test_accounts_account_not_found() {
        let accounts = Accounts::new(None);
        let mut error_counters = ErrorCounters::default();
        let ancestors = vec![(0, 0)].into_iter().collect();

        let accounts_index = accounts.accounts_db.accounts_index.read().unwrap();
        let storage = accounts.accounts_db.storage.read().unwrap();
        assert_eq!(
            Accounts::load_executable_accounts(
                &storage,
                &ancestors,
                &accounts_index,
                &Pubkey::new_rand(),
                &mut error_counters
            ),
            Err(TransactionError::ProgramAccountNotFound)
        );
        assert_eq!(error_counters.account_not_found, 1);
    }

    #[test]
    fn test_accounts_empty_hash_internal_state() {
        let accounts = Accounts::new(None);
        assert_eq!(accounts.hash_internal_state(0), None);
        accounts.store_slow(0, &Pubkey::default(), &Account::new(1, 0, &sysvar::id()));
        assert_eq!(accounts.hash_internal_state(0), None);
    }

    fn check_accounts(accounts: &Accounts, pubkeys: &Vec<Pubkey>, num: usize) {
        for _ in 1..num {
            let idx = thread_rng().gen_range(0, num - 1);
            let ancestors = vec![(0, 0)].into_iter().collect();
            let account = accounts.load_slow(&ancestors, &pubkeys[idx]);
            let account1 = Some((
                Account::new((idx + 1) as u64, 0, &Account::default().owner),
                0,
            ));
            assert_eq!(account, account1);
        }
    }

    #[test]
    fn test_accounts_serialize() {
        solana_logger::setup();
        let (_accounts_dir, paths) = get_temp_accounts_paths(4).unwrap();
        let accounts = Accounts::new(Some(paths));

        let mut pubkeys: Vec<Pubkey> = vec![];
        create_test_accounts(&accounts, &mut pubkeys, 100, 0);
        check_accounts(&accounts, &pubkeys, 100);
        accounts.add_root(0);

        let mut writer = Cursor::new(vec![]);
        serialize_into(
            &mut writer,
            &AccountsDBSerialize::new(&*accounts.accounts_db, 0),
        )
        .unwrap();

        let copied_accounts = TempDir::new().unwrap();

        // Simulate obtaining a copy of the AppendVecs from a tarball
        copy_append_vecs(&accounts.accounts_db, copied_accounts.path()).unwrap();

        let buf = writer.into_inner();
        let mut reader = BufReader::new(&buf[..]);
        let (_accounts_dir, daccounts_paths) = get_temp_accounts_paths(2).unwrap();
        let daccounts = Accounts::new(Some(daccounts_paths.clone()));
        assert!(daccounts
            .accounts_from_stream(&mut reader, daccounts_paths, copied_accounts.path())
            .is_ok());
        check_accounts(&daccounts, &pubkeys, 100);
        assert_eq!(
            accounts.hash_internal_state(0),
            daccounts.hash_internal_state(0)
        );
    }

    #[test]
    fn test_accounts_locks() {
        let keypair0 = Keypair::new();
        let keypair1 = Keypair::new();
        let keypair2 = Keypair::new();
        let keypair3 = Keypair::new();

        let account0 = Account::new(1, 0, &Pubkey::default());
        let account1 = Account::new(2, 0, &Pubkey::default());
        let account2 = Account::new(3, 0, &Pubkey::default());
        let account3 = Account::new(4, 0, &Pubkey::default());

        let accounts = Accounts::new(None);
        accounts.store_slow(0, &keypair0.pubkey(), &account0);
        accounts.store_slow(0, &keypair1.pubkey(), &account1);
        accounts.store_slow(0, &keypair2.pubkey(), &account2);
        accounts.store_slow(0, &keypair3.pubkey(), &account3);

        let instructions = vec![CompiledInstruction::new(2, &(), vec![0, 1])];
        let message = Message::new_with_compiled_instructions(
            1,
            0,
            2,
            vec![keypair0.pubkey(), keypair1.pubkey(), native_loader::id()],
            Hash::default(),
            instructions,
        );
        let tx = Transaction::new(&[&keypair0], message, Hash::default());
        let results0 = accounts.lock_accounts(&[tx.clone()], None);

        assert!(results0[0].is_ok());
        assert_eq!(
            *accounts
                .credit_only_account_locks
                .read()
                .unwrap()
                .as_ref()
                .unwrap()
                .get(&keypair1.pubkey())
                .unwrap()
                .lock_count
                .lock()
                .unwrap(),
            1
        );

        let instructions = vec![CompiledInstruction::new(2, &(), vec![0, 1])];
        let message = Message::new_with_compiled_instructions(
            1,
            0,
            2,
            vec![keypair2.pubkey(), keypair1.pubkey(), native_loader::id()],
            Hash::default(),
            instructions,
        );
        let tx0 = Transaction::new(&[&keypair2], message, Hash::default());
        let instructions = vec![CompiledInstruction::new(2, &(), vec![0, 1])];
        let message = Message::new_with_compiled_instructions(
            1,
            0,
            2,
            vec![keypair1.pubkey(), keypair3.pubkey(), native_loader::id()],
            Hash::default(),
            instructions,
        );
        let tx1 = Transaction::new(&[&keypair1], message, Hash::default());
        let txs = vec![tx0, tx1];
        let results1 = accounts.lock_accounts(&txs, None);

        assert!(results1[0].is_ok()); // Credit-only account (keypair1) can be referenced multiple times
        assert!(results1[1].is_err()); // Credit-only account (keypair1) cannot also be locked as credit-debit
        assert_eq!(
            *accounts
                .credit_only_account_locks
                .read()
                .unwrap()
                .as_ref()
                .unwrap()
                .get(&keypair1.pubkey())
                .unwrap()
                .lock_count
                .lock()
                .unwrap(),
            2
        );

        accounts.unlock_accounts(&[tx], &results0);
        accounts.unlock_accounts(&txs, &results1);

        let instructions = vec![CompiledInstruction::new(2, &(), vec![0, 1])];
        let message = Message::new_with_compiled_instructions(
            1,
            0,
            2,
            vec![keypair1.pubkey(), keypair3.pubkey(), native_loader::id()],
            Hash::default(),
            instructions,
        );
        let tx = Transaction::new(&[&keypair1], message, Hash::default());
        let results2 = accounts.lock_accounts(&[tx], None);

        assert!(results2[0].is_ok()); // Now keypair1 account can be locked as credit-debit

        // Check that credit-only credits are still cached in accounts struct
        let credit_only_account_locks = accounts.credit_only_account_locks.read().unwrap();
        let credit_only_account_locks = credit_only_account_locks.as_ref().unwrap();
        let keypair1_lock = credit_only_account_locks.get(&keypair1.pubkey());
        assert!(keypair1_lock.is_some());
        assert_eq!(*keypair1_lock.unwrap().lock_count.lock().unwrap(), 0);
    }

    #[test]
    fn test_accounts_locks_multithreaded() {
        let counter = Arc::new(AtomicU64::new(0));
        let exit = Arc::new(AtomicBool::new(false));

        let keypair0 = Keypair::new();
        let keypair1 = Keypair::new();
        let keypair2 = Keypair::new();

        let account0 = Account::new(1, 0, &Pubkey::default());
        let account1 = Account::new(2, 0, &Pubkey::default());
        let account2 = Account::new(3, 0, &Pubkey::default());

        let accounts = Accounts::new(None);
        accounts.store_slow(0, &keypair0.pubkey(), &account0);
        accounts.store_slow(0, &keypair1.pubkey(), &account1);
        accounts.store_slow(0, &keypair2.pubkey(), &account2);

        let accounts_arc = Arc::new(accounts);

        let instructions = vec![CompiledInstruction::new(2, &(), vec![0, 1])];
        let credit_only_message = Message::new_with_compiled_instructions(
            1,
            0,
            2,
            vec![keypair0.pubkey(), keypair1.pubkey(), native_loader::id()],
            Hash::default(),
            instructions,
        );
        let credit_only_tx = Transaction::new(&[&keypair0], credit_only_message, Hash::default());

        let instructions = vec![CompiledInstruction::new(2, &(), vec![0, 1])];
        let credit_debit_message = Message::new_with_compiled_instructions(
            1,
            0,
            2,
            vec![keypair1.pubkey(), keypair2.pubkey(), native_loader::id()],
            Hash::default(),
            instructions,
        );
        let credit_debit_tx = Transaction::new(&[&keypair1], credit_debit_message, Hash::default());

        let counter_clone = counter.clone();
        let accounts_clone = accounts_arc.clone();
        let exit_clone = exit.clone();
        thread::spawn(move || {
            let counter_clone = counter_clone.clone();
            let exit_clone = exit_clone.clone();
            loop {
                let txs = vec![credit_debit_tx.clone()];
                let results = accounts_clone.clone().lock_accounts(&txs, None);
                for result in results.iter() {
                    if result.is_ok() {
                        counter_clone.clone().fetch_add(1, Ordering::SeqCst);
                    }
                }
                accounts_clone.unlock_accounts(&txs, &results);
                if exit_clone.clone().load(Ordering::Relaxed) {
                    break;
                }
            }
        });
        let counter_clone = counter.clone();
        for _ in 0..5 {
            let txs = vec![credit_only_tx.clone()];
            let results = accounts_arc.clone().lock_accounts(&txs, None);
            if results[0].is_ok() {
                let counter_value = counter_clone.clone().load(Ordering::SeqCst);
                thread::sleep(time::Duration::from_millis(50));
                assert_eq!(counter_value, counter_clone.clone().load(Ordering::SeqCst));
            }
            accounts_arc.unlock_accounts(&txs, &results);
            thread::sleep(time::Duration::from_millis(50));
        }
        exit.store(true, Ordering::Relaxed);
    }

    #[test]
    fn test_commit_credits() {
        let pubkey0 = Pubkey::new_rand();
        let pubkey1 = Pubkey::new_rand();
        let pubkey2 = Pubkey::new_rand();

        let account0 = Account::new(1, 0, &Pubkey::default());
        let account1 = Account::new(2, 0, &Pubkey::default());

        let accounts = Accounts::new(None);
        accounts.store_slow(0, &pubkey0, &account0);
        accounts.store_slow(0, &pubkey1, &account1);

        {
            let mut credit_only_account_locks = accounts.credit_only_account_locks.write().unwrap();
            let credit_only_account_locks = credit_only_account_locks.as_mut().unwrap();
            credit_only_account_locks.insert(
                pubkey0,
                CreditOnlyLock {
                    credits: AtomicU64::new(0),
                    lock_count: Mutex::new(1),
                },
            );
            credit_only_account_locks.insert(
                pubkey1,
                CreditOnlyLock {
                    credits: AtomicU64::new(5),
                    lock_count: Mutex::new(1),
                },
            );
            credit_only_account_locks.insert(
                pubkey2,
                CreditOnlyLock {
                    credits: AtomicU64::new(10),
                    lock_count: Mutex::new(1),
                },
            );
        }

        let ancestors = vec![(0, 0)].into_iter().collect();
        accounts.commit_credits_unsafe(&ancestors, 0);

        // No change when CreditOnlyLock credits are 0
        assert_eq!(
            accounts.load_slow(&ancestors, &pubkey0).unwrap().0.lamports,
            1
        );
        // New balance should equal previous balance plus CreditOnlyLock credits
        assert_eq!(
            accounts.load_slow(&ancestors, &pubkey1).unwrap().0.lamports,
            7
        );
        // New account should be created
        assert_eq!(
            accounts.load_slow(&ancestors, &pubkey2).unwrap().0.lamports,
            10
        );
        // Account locks should be cleared
        assert_eq!(
            accounts
                .credit_only_account_locks
                .read()
                .unwrap()
                .as_ref()
                .unwrap()
                .len(),
            0
        );
    }

    #[test]
    fn test_collect_accounts_to_store() {
        let keypair0 = Keypair::new();
        let keypair1 = Keypair::new();
        let pubkey = Pubkey::new_rand();

        let instructions = vec![CompiledInstruction::new(2, &(), vec![0, 1])];
        let message = Message::new_with_compiled_instructions(
            1,
            0,
            2,
            vec![keypair0.pubkey(), pubkey, native_loader::id()],
            Hash::default(),
            instructions,
        );
        let tx0 = Transaction::new(&[&keypair0], message, Hash::default());

        let instructions = vec![CompiledInstruction::new(2, &(), vec![0, 1])];
        let message = Message::new_with_compiled_instructions(
            1,
            0,
            2,
            vec![keypair1.pubkey(), pubkey, native_loader::id()],
            Hash::default(),
            instructions,
        );
        let tx1 = Transaction::new(&[&keypair1], message, Hash::default());
        let txs = vec![tx0, tx1];

        let loaders = vec![Ok(()), Ok(())];

        let account0 = Account::new(1, 0, &Pubkey::default());
        let account1 = Account::new(2, 0, &Pubkey::default());
        let account2 = Account::new(3, 0, &Pubkey::default());

        let transaction_accounts0 = vec![account0, account2.clone()];
        let transaction_loaders0 = vec![];
        let transaction_credits0 = vec![0, 2];
        let transaction_rents0 = vec![0, 0];
        let loaded0 = Ok((
            transaction_accounts0,
            transaction_loaders0,
            transaction_credits0,
            transaction_rents0,
        ));

        let transaction_accounts1 = vec![account1, account2.clone()];
        let transaction_loaders1 = vec![];
        let transaction_credits1 = vec![0, 3];
        let transaction_rents1 = vec![0, 0];
        let loaded1 = Ok((
            transaction_accounts1,
            transaction_loaders1,
            transaction_credits1,
            transaction_rents1,
        ));

        let mut loaded = vec![loaded0, loaded1];

        let accounts = Accounts::new(None);
        {
            let mut credit_only_locks = accounts.credit_only_account_locks.write().unwrap();
            let credit_only_locks = credit_only_locks.as_mut().unwrap();
            credit_only_locks.insert(
                pubkey,
                CreditOnlyLock {
                    credits: AtomicU64::new(0),
                    lock_count: Mutex::new(1),
                },
            );
        }
        let collected_accounts =
            accounts.collect_accounts_to_store(&txs, None, &loaders, &mut loaded);
        assert_eq!(collected_accounts.len(), 2);
        assert!(collected_accounts
            .iter()
            .find(|(pubkey, _account)| *pubkey == &keypair0.pubkey())
            .is_some());
        assert!(collected_accounts
            .iter()
            .find(|(pubkey, _account)| *pubkey == &keypair1.pubkey())
            .is_some());

        // Ensure credit_only_lock reflects credits from both accounts: 2 + 3 = 5
        let credit_only_locks = accounts.credit_only_account_locks.read().unwrap();
        let credit_only_locks = credit_only_locks.as_ref().unwrap();
        assert_eq!(
            credit_only_locks
                .get(&pubkey)
                .unwrap()
                .credits
                .load(Ordering::Relaxed),
            5
        );
    }
}<|MERGE_RESOLUTION|>--- conflicted
+++ resolved
@@ -709,7 +709,7 @@
         }
 
         let ancestors = vec![(0, 0)].into_iter().collect();
-<<<<<<< HEAD
+        let rent_collector = RentCollector::default();
         let res = accounts.load_accounts(
             &ancestors,
             &[tx],
@@ -717,16 +717,7 @@
             vec![Ok(())],
             &hash_queue,
             error_counters,
-=======
-        let rent_collector = RentCollector::default();
-        let res = accounts.load_accounts(
-            &ancestors,
-            &[tx],
-            vec![Ok(())],
-            &hash_queue,
-            error_counters,
             &rent_collector,
->>>>>>> ef8eff69
         );
         res
     }
