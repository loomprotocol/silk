--- conflicted
+++ resolved
@@ -23,17 +23,10 @@
 serde = "1.0.88"
 serde_derive = "1.0.88"
 serde_json = "1.0.38"
-<<<<<<< HEAD
-solana-logger = { path = "../logger", version = "0.13.0" }
-solana-metrics = { path = "../metrics", version = "0.13.0" }
-solana-sdk = { path = "../sdk", version = "0.13.0" }
-solana-vote-api = { path = "../instruction-processors/vote_api", version = "0.13.0" }
-=======
 solana-logger = { path = "../logger", version = "0.14.0" }
 solana-metrics = { path = "../metrics", version = "0.14.0" }
 solana-sdk = { path = "../sdk", version = "0.14.0" }
-solana-vote-api = { path = "../programs/vote_api", version = "0.14.0" }
->>>>>>> 141e25d5
+solana-vote-api = { path = "../instruction-processors/vote_api", version = "0.14.0" }
 
 [lib]
 name = "solana_runtime"
