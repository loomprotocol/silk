--- conflicted
+++ resolved
@@ -253,39 +253,22 @@
     /// Respond with a signed hash of the state
     fn replicate_state(
         obj: &Arc<Mutex<AccountantSkel<W>>>,
-<<<<<<< HEAD
-        verified_receiver: &streamer::BlobReceiver,
-=======
         verified_receiver: &BlobReceiver,
->>>>>>> 7390d6c9
         blob_sender: &streamer::BlobSender,
         blob_recycler: &packet::BlobRecycler,
     ) -> Result<()> {
         let timer = Duration::new(1, 0);
         let blobs = verified_receiver.recv_timeout(timer)?;
-<<<<<<< HEAD
-        for msgs in &blobs {
-            let blob =  msgs.read().unwrap();
-            let mut entries:Vec<Entry> = Vec::new();
-            for i in 0..blob.meta.size/size_of::<Entry>() {
-                entries.push(deserialize(&blob.data[i..i+size_of::<Entry>()]).unwrap());
-            }
-=======
         for msgs in blobs {
             let entries:Vec<Entry> = b.read().unwrap().data.deserialize()?;
->>>>>>> 7390d6c9
             for e in entries {
                 obj.lock().unwrap().acc.process_verified_events(e.events)?;
             }
             //TODO respond back to leader with hash of the state
         }
-<<<<<<< HEAD
         for blob in blobs {
             blob_recycler.recycle(blob);
         }
-=======
-        blob_recycler.recycle(msgs);
->>>>>>> 7390d6c9
         Ok(())
     }
 
@@ -357,11 +340,7 @@
     /// 5. respond with the hash of the state back to the leader
     pub fn replicate(
         obj: &Arc<Mutex<AccountantSkel<W>>>,
-<<<<<<< HEAD
-        rsubs: subscribers::Subscribers,
-=======
         rsubs: Subscribers,
->>>>>>> 7390d6c9
         exit: Arc<AtomicBool>,
     ) -> Result<Vec<JoinHandle<()>>> {
         let read = UdpSocket::bind(rsubs.me.addr)?;
@@ -373,11 +352,7 @@
         let blob_recycler = packet::BlobRecycler::default();
         let (blob_sender, blob_receiver) = channel();
         let t_blob_receiver =
-<<<<<<< HEAD
-            streamer::blob_receiver(exit.clone(), blob_recycler.clone(), read, blob_sender.clone())?;
-=======
             streamer::blob_receiver(exit.clone(), blob_recycler.clone(), read, blob_sender)?;
->>>>>>> 7390d6c9
         let (window_sender, window_receiver) = channel();
         let (retransmit_sender, retransmit_receiver) = channel();
 
@@ -385,11 +360,7 @@
         let t_retransmit = streamer::retransmitter(
             write,
             exit.clone(),
-<<<<<<< HEAD
-            subs.clone(),
-=======
             subs,
->>>>>>> 7390d6c9
             blob_recycler.clone(),
             retransmit_receiver,
         );
@@ -407,12 +378,7 @@
 
         let skel = obj.clone();
         let t_server = spawn(move || loop {
-<<<<<<< HEAD
-            let e = Self::replicate_state(&skel, &window_receiver,
-                                          &blob_sender, &blob_recycler);
-=======
             let e = Self::replicate_state(&skel, &window_receiver, &blob_sender, &blob_recycler);
->>>>>>> 7390d6c9
             if e.is_err() && exit.load(Ordering::Relaxed) {
                 break;
             }
