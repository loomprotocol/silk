--- conflicted
+++ resolved
@@ -5607,152 +5607,32 @@
             &memory_mapping,
             &mut result,
         );
-<<<<<<< HEAD
-        assert_access_violation!(result, 101, 32);
+        let compute_meter: Rc<RefCell<dyn ComputeMeter>> =
+            Rc::new(RefCell::new(MockComputeMeter {
+                remaining: (20 + 20) as u64,
+            }));
+        let mut syscall = SyscallBigNumModExp {
+            cost: 1,
+            compute_meter,
+            loader_id: &bpf_loader::id(),
+        };
         let mut result: Result<u64, EbpfError<BpfError>> = Ok(0);
-        syscall_sol_pubkey.call(100, 32, 0, 0, 0, &memory_mapping, &mut result);
-        assert_eq!(
-            Err(EbpfError::UserError(BpfError::SyscallError(
-                SyscallError::InstructionError(InstructionError::ComputationalBudgetExceeded)
-            ))),
-            result
+        syscall.call(
+            96,
+            adds_array.len() as u64,
+            16_384,
+            8,
+            16,
+            &memory_mapping,
+            &mut result,
         );
-    }
-
-    #[test]
-    fn test_syscall_sol_alloc_free() {
-        // large alloc
-        {
-            let heap = AlignedMemory::new_with_size(100, HOST_ALIGN);
-            let memory_mapping = MemoryMapping::new::<UserError>(
-                vec![MemoryRegion::new_from_slice(
-                    heap.as_slice(),
-                    MM_HEAP_START,
-                    0,
-                    true,
-                )],
-                &DEFAULT_CONFIG,
-            )
-            .unwrap();
-            let mut syscall = SyscallAllocFree {
-                aligned: true,
-                allocator: BpfAllocator::new(heap, MM_HEAP_START),
-            };
-            let mut result: Result<u64, EbpfError<BpfError>> = Ok(0);
-            syscall.call(100, 0, 0, 0, 0, &memory_mapping, &mut result);
-            assert_ne!(result.unwrap(), 0);
-            let mut result: Result<u64, EbpfError<BpfError>> = Ok(0);
-            syscall.call(100, 0, 0, 0, 0, &memory_mapping, &mut result);
-            assert_eq!(result.unwrap(), 0);
-            let mut result: Result<u64, EbpfError<BpfError>> = Ok(0);
-            syscall.call(u64::MAX, 0, 0, 0, 0, &memory_mapping, &mut result);
-            assert_eq!(result.unwrap(), 0);
-        }
-        // many small unaligned allocs
-        {
-            let heap = AlignedMemory::new_with_size(100, HOST_ALIGN);
-            let memory_mapping = MemoryMapping::new::<UserError>(
-                vec![MemoryRegion::new_from_slice(
-                    heap.as_slice(),
-                    MM_HEAP_START,
-                    0,
-                    true,
-                )],
-                &DEFAULT_CONFIG,
-            )
-            .unwrap();
-            let mut syscall = SyscallAllocFree {
-                aligned: false,
-                allocator: BpfAllocator::new(heap, MM_HEAP_START),
-            };
-            for _ in 0..100 {
-                let mut result: Result<u64, EbpfError<BpfError>> = Ok(0);
-                syscall.call(1, 0, 0, 0, 0, &memory_mapping, &mut result);
-                assert_ne!(result.unwrap(), 0);
-            }
-            let mut result: Result<u64, EbpfError<BpfError>> = Ok(0);
-            syscall.call(100, 0, 0, 0, 0, &memory_mapping, &mut result);
-            assert_eq!(result.unwrap(), 0);
-        }
-        // many small aligned allocs
-        {
-            let heap = AlignedMemory::new_with_size(100, HOST_ALIGN);
-            let memory_mapping = MemoryMapping::new::<UserError>(
-                vec![MemoryRegion::new_from_slice(
-                    heap.as_slice(),
-                    MM_HEAP_START,
-                    0,
-                    true,
-                )],
-                &DEFAULT_CONFIG,
-            )
-            .unwrap();
-            let mut syscall = SyscallAllocFree {
-                aligned: true,
-                allocator: BpfAllocator::new(heap, MM_HEAP_START),
-            };
-            for _ in 0..12 {
-                let mut result: Result<u64, EbpfError<BpfError>> = Ok(0);
-                syscall.call(1, 0, 0, 0, 0, &memory_mapping, &mut result);
-                assert_ne!(result.unwrap(), 0);
-            }
-            let mut result: Result<u64, EbpfError<BpfError>> = Ok(0);
-            syscall.call(100, 0, 0, 0, 0, &memory_mapping, &mut result);
-            assert_eq!(result.unwrap(), 0);
-        }
-        // aligned allocs
-
-        fn check_alignment<T>() {
-            let heap = AlignedMemory::new_with_size(100, HOST_ALIGN);
-            let memory_mapping = MemoryMapping::new::<UserError>(
-                vec![MemoryRegion::new_from_slice(
-                    heap.as_slice(),
-                    MM_HEAP_START,
-                    0,
-                    true,
-                )],
-                &DEFAULT_CONFIG,
-            )
-            .unwrap();
-            let mut syscall = SyscallAllocFree {
-                aligned: true,
-                allocator: BpfAllocator::new(heap, MM_HEAP_START),
-            };
-            let mut result: Result<u64, EbpfError<BpfError>> = Ok(0);
-            syscall.call(
-                size_of::<u8>() as u64,
-                0,
-                0,
-                0,
-                0,
-                &memory_mapping,
-                &mut result,
-            );
-            let address = result.unwrap();
-            assert_ne!(address, 0);
-            assert_eq!((address as *const u8).align_offset(align_of::<u8>()), 0);
-        }
-        check_alignment::<u8>();
-        check_alignment::<u16>();
-        check_alignment::<u32>();
-        check_alignment::<u64>();
-        check_alignment::<u128>();
-    }
-
-    #[test]
-    fn test_syscall_sha256() {
-        let bytes1 = "Gaggablaghblagh!";
-        let bytes2 = "flurbos";
-
-=======
         result.unwrap();
         unsafe { result_vec.set_len(out_size as usize) };
-        assert_eq!(result_vec, vec![3]);
+        assert_eq!(result_vec, vec![6]);
     }
 
     #[test]
     fn test_syscall_bignum_mod_inv() {
->>>>>>> abe0064e
         #[allow(dead_code)]
         struct ArgSlice {
             pub addr: u64,
