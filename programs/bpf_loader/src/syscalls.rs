use crate::{alloc, BpfError};
use alloc::Alloc;
use solana_rbpf::{
    aligned_memory::AlignedMemory,
    ebpf::MM_HEAP_START,
    error::EbpfError,
    memory_region::{AccessType, MemoryMapping},
    question_mark,
    vm::{EbpfVm, SyscallObject, SyscallRegistry},
};
use solana_runtime::message_processor::MessageProcessor;
use solana_sdk::{
    account::{Account, AccountSharedData, ReadableAccount},
    account_info::AccountInfo,
    account_utils::StateMut,
    blake3, bpf_loader, bpf_loader_deprecated,
    bpf_loader_upgradeable::{self, UpgradeableLoaderState},
    clock::Clock,
    entrypoint::{MAX_PERMITTED_DATA_INCREASE, SUCCESS},
    epoch_schedule::EpochSchedule,
    feature_set::{
<<<<<<< HEAD
        blake3_syscall_enabled, cpi_data_cost, demote_sysvar_write_locks,
        enforce_aligned_host_addrs, keccak256_syscall_enabled, memory_ops_syscalls,
        secp256k1_recover_syscall_enabled, sysvar_via_syscall, update_data_on_realloc,
=======
        blake3_syscall_enabled, cpi_data_cost, enforce_aligned_host_addrs,
        keccak256_syscall_enabled, memory_ops_syscalls, sysvar_via_syscall, update_data_on_realloc,
>>>>>>> 6fb194fa
    },
    hash::{Hasher, HASH_BYTES},
    ic_msg,
    instruction::{AccountMeta, Instruction, InstructionError},
    keccak,
    keyed_account::KeyedAccount,
    native_loader,
    process_instruction::{self, stable_log, ComputeMeter, InvokeContext, Logger},
    pubkey::{Pubkey, PubkeyError, MAX_SEEDS},
    rent::Rent,
    secp256k1_recover::{
        Secp256k1RecoverError, SECP256K1_PUBLIC_KEY_LENGTH, SECP256K1_SIGNATURE_LENGTH,
    },
    sysvar::{self, fees::Fees, Sysvar, SysvarId},
};
use std::{
    alloc::Layout,
    cell::{Ref, RefCell, RefMut},
    mem::{align_of, size_of},
    rc::Rc,
    slice::from_raw_parts_mut,
    str::{from_utf8, Utf8Error},
};
use thiserror::Error as ThisError;

/// Maximum signers
pub const MAX_SIGNERS: usize = 16;

/// Error definitions
#[derive(Debug, ThisError, PartialEq)]
pub enum SyscallError {
    #[error("{0}: {1:?}")]
    InvalidString(Utf8Error, Vec<u8>),
    #[error("BPF program panicked")]
    Abort,
    #[error("BPF program Panicked in {0} at {1}:{2}")]
    Panic(String, u64, u64),
    #[error("cannot borrow invoke context")]
    InvokeContextBorrowFailed,
    #[error("malformed signer seed: {0}: {1:?}")]
    MalformedSignerSeed(Utf8Error, Vec<u8>),
    #[error("Could not create program address with signer seeds: {0}")]
    BadSeeds(PubkeyError),
    #[error("Program {0} not supported by inner instructions")]
    ProgramNotSupported(Pubkey),
    #[error("{0}")]
    InstructionError(InstructionError),
    #[error("Unaligned pointer")]
    UnalignedPointer,
    #[error("Too many signers")]
    TooManySigners,
    #[error("Instruction passed to inner instruction is too large ({0} > {1})")]
    InstructionTooLarge(usize, usize),
    #[error("Too many accounts passed to inner instruction")]
    TooManyAccounts,
    #[error("Overlapping copy")]
    CopyOverlapping,
}
impl From<SyscallError> for EbpfError<BpfError> {
    fn from(error: SyscallError) -> Self {
        EbpfError::UserError(error.into())
    }
}

trait SyscallConsume {
    fn consume(&mut self, amount: u64) -> Result<(), EbpfError<BpfError>>;
}
impl SyscallConsume for Rc<RefCell<dyn ComputeMeter>> {
    fn consume(&mut self, amount: u64) -> Result<(), EbpfError<BpfError>> {
        self.try_borrow_mut()
            .map_err(|_| SyscallError::InvokeContextBorrowFailed)?
            .consume(amount)
            .map_err(SyscallError::InstructionError)?;
        Ok(())
    }
}

/// Program heap allocators are intended to allocate/free from a given
/// chunk of memory.  The specific allocator implementation is
/// selectable at build-time.
/// Only one allocator is currently supported

/// Simple bump allocator, never frees
use crate::allocator_bump::BpfAllocator;

pub fn register_syscalls(
    invoke_context: &mut dyn InvokeContext,
) -> Result<SyscallRegistry, EbpfError<BpfError>> {
    let mut syscall_registry = SyscallRegistry::default();

    syscall_registry.register_syscall_by_name(b"abort", SyscallAbort::call)?;
    syscall_registry.register_syscall_by_name(b"sol_panic_", SyscallPanic::call)?;
    syscall_registry.register_syscall_by_name(b"sol_log_", SyscallLog::call)?;
    syscall_registry.register_syscall_by_name(b"sol_log_64_", SyscallLogU64::call)?;

    syscall_registry
        .register_syscall_by_name(b"sol_log_compute_units_", SyscallLogBpfComputeUnits::call)?;

    syscall_registry.register_syscall_by_name(b"sol_log_pubkey", SyscallLogPubkey::call)?;

    syscall_registry.register_syscall_by_name(
        b"sol_create_program_address",
        SyscallCreateProgramAddress::call,
    )?;
    syscall_registry.register_syscall_by_name(
        b"sol_try_find_program_address",
        SyscallTryFindProgramAddress::call,
    )?;

    syscall_registry.register_syscall_by_name(b"sol_sha256", SyscallSha256::call)?;

    if invoke_context.is_feature_active(&keccak256_syscall_enabled::id()) {
        syscall_registry.register_syscall_by_name(b"sol_keccak256", SyscallKeccak256::call)?;
    }

    if invoke_context.is_feature_active(&secp256k1_recover_syscall_enabled::id()) {
        syscall_registry
            .register_syscall_by_name(b"sol_secp256k1_recover", SyscallSecp256k1Recover::call)?;
    }

    if invoke_context.is_feature_active(&blake3_syscall_enabled::id()) {
        syscall_registry.register_syscall_by_name(b"sol_blake3", SyscallBlake3::call)?;
    }

    if invoke_context.is_feature_active(&sysvar_via_syscall::id()) {
        syscall_registry
            .register_syscall_by_name(b"sol_get_clock_sysvar", SyscallGetClockSysvar::call)?;
        syscall_registry.register_syscall_by_name(
            b"sol_get_epoch_schedule_sysvar",
            SyscallGetEpochScheduleSysvar::call,
        )?;
        syscall_registry
            .register_syscall_by_name(b"sol_get_fees_sysvar", SyscallGetFeesSysvar::call)?;
        syscall_registry
            .register_syscall_by_name(b"sol_get_rent_sysvar", SyscallGetRentSysvar::call)?;
    }

    if invoke_context.is_feature_active(&memory_ops_syscalls::id()) {
        syscall_registry.register_syscall_by_name(b"sol_memcpy_", SyscallMemcpy::call)?;
        syscall_registry.register_syscall_by_name(b"sol_memmove_", SyscallMemmove::call)?;
        syscall_registry.register_syscall_by_name(b"sol_memcmp_", SyscallMemcmp::call)?;
        syscall_registry.register_syscall_by_name(b"sol_memset_", SyscallMemset::call)?;
    }

    // Cross-program invocation syscalls
    syscall_registry
        .register_syscall_by_name(b"sol_invoke_signed_c", SyscallInvokeSignedC::call)?;
    syscall_registry
        .register_syscall_by_name(b"sol_invoke_signed_rust", SyscallInvokeSignedRust::call)?;

    // Memory allocator
    syscall_registry.register_syscall_by_name(b"sol_alloc_free_", SyscallAllocFree::call)?;

    Ok(syscall_registry)
}

macro_rules! bind_feature_gated_syscall_context_object {
    ($vm:expr, $is_feature_active:expr, $syscall_context_object:expr $(,)?) => {
        if $is_feature_active {
            match $vm.bind_syscall_context_object($syscall_context_object, None) {
                Err(EbpfError::SyscallNotRegistered(_)) | Ok(()) => {}
                Err(err) => {
                    return Err(err);
                }
            }
        }
    };
}

pub fn bind_syscall_context_objects<'a>(
    loader_id: &'a Pubkey,
    vm: &mut EbpfVm<'a, BpfError, crate::ThisInstructionMeter>,
    invoke_context: &'a mut dyn InvokeContext,
    heap: AlignedMemory,
) -> Result<(), EbpfError<BpfError>> {
    let bpf_compute_budget = invoke_context.get_bpf_compute_budget();
    let enforce_aligned_host_addrs =
        invoke_context.is_feature_active(&enforce_aligned_host_addrs::id());

    // Syscall functions common across languages

    vm.bind_syscall_context_object(Box::new(SyscallAbort {}), None)?;
    vm.bind_syscall_context_object(
        Box::new(SyscallPanic {
            compute_meter: invoke_context.get_compute_meter(),
            loader_id,
            enforce_aligned_host_addrs,
        }),
        None,
    )?;
    vm.bind_syscall_context_object(
        Box::new(SyscallLog {
            compute_meter: invoke_context.get_compute_meter(),
            logger: invoke_context.get_logger(),
            loader_id,
            enforce_aligned_host_addrs,
        }),
        None,
    )?;
    vm.bind_syscall_context_object(
        Box::new(SyscallLogU64 {
            cost: bpf_compute_budget.log_64_units,
            compute_meter: invoke_context.get_compute_meter(),
            logger: invoke_context.get_logger(),
        }),
        None,
    )?;

    vm.bind_syscall_context_object(
        Box::new(SyscallLogBpfComputeUnits {
            cost: 0,
            compute_meter: invoke_context.get_compute_meter(),
            logger: invoke_context.get_logger(),
        }),
        None,
    )?;

    vm.bind_syscall_context_object(
        Box::new(SyscallLogPubkey {
            cost: bpf_compute_budget.log_pubkey_units,
            compute_meter: invoke_context.get_compute_meter(),
            logger: invoke_context.get_logger(),
            loader_id,
            enforce_aligned_host_addrs,
        }),
        None,
    )?;

    vm.bind_syscall_context_object(
        Box::new(SyscallCreateProgramAddress {
            cost: bpf_compute_budget.create_program_address_units,
            compute_meter: invoke_context.get_compute_meter(),
            loader_id,
            enforce_aligned_host_addrs,
        }),
        None,
    )?;

    vm.bind_syscall_context_object(
        Box::new(SyscallTryFindProgramAddress {
            cost: bpf_compute_budget.create_program_address_units,
            compute_meter: invoke_context.get_compute_meter(),
            loader_id,
            enforce_aligned_host_addrs,
        }),
        None,
    )?;

    vm.bind_syscall_context_object(
        Box::new(SyscallSha256 {
            sha256_base_cost: bpf_compute_budget.sha256_base_cost,
            sha256_byte_cost: bpf_compute_budget.sha256_byte_cost,
            compute_meter: invoke_context.get_compute_meter(),
            loader_id,
            enforce_aligned_host_addrs,
        }),
        None,
    )?;

    bind_feature_gated_syscall_context_object!(
        vm,
        invoke_context.is_feature_active(&keccak256_syscall_enabled::id()),
        Box::new(SyscallKeccak256 {
            base_cost: bpf_compute_budget.sha256_base_cost,
            byte_cost: bpf_compute_budget.sha256_byte_cost,
            compute_meter: invoke_context.get_compute_meter(),
            loader_id,
        }),
    );

    bind_feature_gated_syscall_context_object!(
        vm,
        invoke_context.is_feature_active(&memory_ops_syscalls::id()),
        Box::new(SyscallMemcpy {
            cost: invoke_context.get_bpf_compute_budget().cpi_bytes_per_unit,
            compute_meter: invoke_context.get_compute_meter(),
            loader_id,
        }),
    );
    bind_feature_gated_syscall_context_object!(
        vm,
        invoke_context.is_feature_active(&memory_ops_syscalls::id()),
        Box::new(SyscallMemmove {
            cost: invoke_context.get_bpf_compute_budget().cpi_bytes_per_unit,
            compute_meter: invoke_context.get_compute_meter(),
            loader_id,
        }),
    );
    bind_feature_gated_syscall_context_object!(
        vm,
        invoke_context.is_feature_active(&memory_ops_syscalls::id()),
        Box::new(SyscallMemcmp {
            cost: invoke_context.get_bpf_compute_budget().cpi_bytes_per_unit,
            compute_meter: invoke_context.get_compute_meter(),
            loader_id,
        }),
    );
    bind_feature_gated_syscall_context_object!(
        vm,
        invoke_context.is_feature_active(&memory_ops_syscalls::id()),
        Box::new(SyscallMemset {
            cost: invoke_context.get_bpf_compute_budget().cpi_bytes_per_unit,
            compute_meter: invoke_context.get_compute_meter(),
            loader_id,
        }),
    );
    bind_feature_gated_syscall_context_object!(
        vm,
        invoke_context.is_feature_active(&blake3_syscall_enabled::id()),
        Box::new(SyscallBlake3 {
            base_cost: bpf_compute_budget.sha256_base_cost,
            byte_cost: bpf_compute_budget.sha256_byte_cost,
            compute_meter: invoke_context.get_compute_meter(),
            loader_id,
        }),
    );

    bind_feature_gated_syscall_context_object!(
        vm,
        invoke_context.is_feature_active(&secp256k1_recover_syscall_enabled::id()),
        Box::new(SyscallSecp256k1Recover {
            cost: bpf_compute_budget.secp256k1_recover_cost,
            compute_meter: invoke_context.get_compute_meter(),
            loader_id,
        }),
    );

    let is_sysvar_via_syscall_active = invoke_context.is_feature_active(&sysvar_via_syscall::id());

    let invoke_context = Rc::new(RefCell::new(invoke_context));

    bind_feature_gated_syscall_context_object!(
        vm,
        is_sysvar_via_syscall_active,
        Box::new(SyscallGetClockSysvar {
            invoke_context: invoke_context.clone(),
            loader_id,
        }),
    );
    bind_feature_gated_syscall_context_object!(
        vm,
        is_sysvar_via_syscall_active,
        Box::new(SyscallGetEpochScheduleSysvar {
            invoke_context: invoke_context.clone(),
            loader_id,
        }),
    );
    bind_feature_gated_syscall_context_object!(
        vm,
        is_sysvar_via_syscall_active,
        Box::new(SyscallGetFeesSysvar {
            invoke_context: invoke_context.clone(),
            loader_id,
        }),
    );
    bind_feature_gated_syscall_context_object!(
        vm,
        is_sysvar_via_syscall_active,
        Box::new(SyscallGetRentSysvar {
            invoke_context: invoke_context.clone(),
            loader_id,
        }),
    );

    // Cross-program invocation syscalls
    vm.bind_syscall_context_object(
        Box::new(SyscallInvokeSignedC {
            invoke_context: invoke_context.clone(),
            loader_id,
        }),
        None,
    )?;
    vm.bind_syscall_context_object(
        Box::new(SyscallInvokeSignedRust {
            invoke_context: invoke_context.clone(),
            loader_id,
        }),
        None,
    )?;

    // Memory allocator
    vm.bind_syscall_context_object(
        Box::new(SyscallAllocFree {
            aligned: *loader_id != bpf_loader_deprecated::id(),
            allocator: BpfAllocator::new(heap, MM_HEAP_START),
        }),
        None,
    )?;

    Ok(())
}

fn translate(
    memory_mapping: &MemoryMapping,
    access_type: AccessType,
    vm_addr: u64,
    len: u64,
) -> Result<u64, EbpfError<BpfError>> {
    memory_mapping.map::<BpfError>(access_type, vm_addr, len)
}

fn translate_type_inner<'a, T>(
    memory_mapping: &MemoryMapping,
    access_type: AccessType,
    vm_addr: u64,
    loader_id: &Pubkey,
    enforce_aligned_host_addrs: bool,
) -> Result<&'a mut T, EbpfError<BpfError>> {
    if !enforce_aligned_host_addrs
        && loader_id != &bpf_loader_deprecated::id()
        && (vm_addr as *mut T).align_offset(align_of::<T>()) != 0
    {
        return Err(SyscallError::UnalignedPointer.into());
    }

    let host_addr = translate(memory_mapping, access_type, vm_addr, size_of::<T>() as u64)?;

    if enforce_aligned_host_addrs
        && loader_id != &bpf_loader_deprecated::id()
        && (host_addr as *mut T).align_offset(align_of::<T>()) != 0
    {
        return Err(SyscallError::UnalignedPointer.into());
    }
    Ok(unsafe { &mut *(host_addr as *mut T) })
}
fn translate_type_mut<'a, T>(
    memory_mapping: &MemoryMapping,
    vm_addr: u64,
    loader_id: &Pubkey,
    enforce_aligned_host_addrs: bool,
) -> Result<&'a mut T, EbpfError<BpfError>> {
    translate_type_inner::<T>(
        memory_mapping,
        AccessType::Store,
        vm_addr,
        loader_id,
        enforce_aligned_host_addrs,
    )
}
fn translate_type<'a, T>(
    memory_mapping: &MemoryMapping,
    vm_addr: u64,
    loader_id: &Pubkey,
    enforce_aligned_host_addrs: bool,
) -> Result<&'a T, EbpfError<BpfError>> {
    translate_type_inner::<T>(
        memory_mapping,
        AccessType::Load,
        vm_addr,
        loader_id,
        enforce_aligned_host_addrs,
    )
    .map(|value| &*value)
}

fn translate_slice_inner<'a, T>(
    memory_mapping: &MemoryMapping,
    access_type: AccessType,
    vm_addr: u64,
    len: u64,
    loader_id: &Pubkey,
    enforce_aligned_host_addrs: bool,
) -> Result<&'a mut [T], EbpfError<BpfError>> {
    if !enforce_aligned_host_addrs
        && loader_id != &bpf_loader_deprecated::id()
        && (vm_addr as u64 as *mut T).align_offset(align_of::<T>()) != 0
    {
        return Err(SyscallError::UnalignedPointer.into());
    }
    if len == 0 {
        return Ok(&mut []);
    }

    let host_addr = translate(
        memory_mapping,
        access_type,
        vm_addr,
        len.saturating_mul(size_of::<T>() as u64),
    )?;

    if enforce_aligned_host_addrs
        && loader_id != &bpf_loader_deprecated::id()
        && (host_addr as *mut T).align_offset(align_of::<T>()) != 0
    {
        return Err(SyscallError::UnalignedPointer.into());
    }
    Ok(unsafe { from_raw_parts_mut(host_addr as *mut T, len as usize) })
}
fn translate_slice_mut<'a, T>(
    memory_mapping: &MemoryMapping,
    vm_addr: u64,
    len: u64,
    loader_id: &Pubkey,
    enforce_aligned_host_addrs: bool,
) -> Result<&'a mut [T], EbpfError<BpfError>> {
    translate_slice_inner::<T>(
        memory_mapping,
        AccessType::Store,
        vm_addr,
        len,
        loader_id,
        enforce_aligned_host_addrs,
    )
}
fn translate_slice<'a, T>(
    memory_mapping: &MemoryMapping,
    vm_addr: u64,
    len: u64,
    loader_id: &Pubkey,
    enforce_aligned_host_addrs: bool,
) -> Result<&'a [T], EbpfError<BpfError>> {
    translate_slice_inner::<T>(
        memory_mapping,
        AccessType::Load,
        vm_addr,
        len,
        loader_id,
        enforce_aligned_host_addrs,
    )
    .map(|value| &*value)
}

/// Take a virtual pointer to a string (points to BPF VM memory space), translate it
/// pass it to a user-defined work function
fn translate_string_and_do(
    memory_mapping: &MemoryMapping,
    addr: u64,
    len: u64,
    loader_id: &Pubkey,
    enforce_aligned_host_addrs: bool,
    work: &mut dyn FnMut(&str) -> Result<u64, EbpfError<BpfError>>,
) -> Result<u64, EbpfError<BpfError>> {
    let buf = translate_slice::<u8>(
        memory_mapping,
        addr,
        len,
        loader_id,
        enforce_aligned_host_addrs,
    )?;
    let i = match buf.iter().position(|byte| *byte == 0) {
        Some(i) => i,
        None => len as usize,
    };
    match from_utf8(&buf[..i]) {
        Ok(message) => work(message),
        Err(err) => Err(SyscallError::InvalidString(err, buf[..i].to_vec()).into()),
    }
}

/// Abort syscall functions, called when the BPF program calls `abort()`
/// LLVM will insert calls to `abort()` if it detects an untenable situation,
/// `abort()` is not intended to be called explicitly by the program.
/// Causes the BPF program to be halted immediately
pub struct SyscallAbort {}
impl SyscallObject<BpfError> for SyscallAbort {
    fn call(
        &mut self,
        _arg1: u64,
        _arg2: u64,
        _arg3: u64,
        _arg4: u64,
        _arg5: u64,
        _memory_mapping: &MemoryMapping,
        result: &mut Result<u64, EbpfError<BpfError>>,
    ) {
        *result = Err(SyscallError::Abort.into());
    }
}

/// Panic syscall function, called when the BPF program calls 'sol_panic_()`
/// Causes the BPF program to be halted immediately
/// Log a user's info message
pub struct SyscallPanic<'a> {
    compute_meter: Rc<RefCell<dyn ComputeMeter>>,
    loader_id: &'a Pubkey,
    enforce_aligned_host_addrs: bool,
}
impl<'a> SyscallObject<BpfError> for SyscallPanic<'a> {
    fn call(
        &mut self,
        file: u64,
        len: u64,
        line: u64,
        column: u64,
        _arg5: u64,
        memory_mapping: &MemoryMapping,
        result: &mut Result<u64, EbpfError<BpfError>>,
    ) {
        question_mark!(self.compute_meter.consume(len), result);
        *result = translate_string_and_do(
            memory_mapping,
            file,
            len,
            self.loader_id,
            self.enforce_aligned_host_addrs,
            &mut |string: &str| Err(SyscallError::Panic(string.to_string(), line, column).into()),
        );
    }
}

/// Log a user's info message
pub struct SyscallLog<'a> {
    compute_meter: Rc<RefCell<dyn ComputeMeter>>,
    logger: Rc<RefCell<dyn Logger>>,
    loader_id: &'a Pubkey,
    enforce_aligned_host_addrs: bool,
}
impl<'a> SyscallObject<BpfError> for SyscallLog<'a> {
    fn call(
        &mut self,
        addr: u64,
        len: u64,
        _arg3: u64,
        _arg4: u64,
        _arg5: u64,
        memory_mapping: &MemoryMapping,
        result: &mut Result<u64, EbpfError<BpfError>>,
    ) {
        question_mark!(self.compute_meter.consume(len), result);
        question_mark!(
            translate_string_and_do(
                memory_mapping,
                addr,
                len,
                self.loader_id,
                self.enforce_aligned_host_addrs,
                &mut |string: &str| {
                    stable_log::program_log(&self.logger, string);
                    Ok(0)
                },
            ),
            result
        );
        *result = Ok(0);
    }
}

/// Log 5 64-bit values
pub struct SyscallLogU64 {
    cost: u64,
    compute_meter: Rc<RefCell<dyn ComputeMeter>>,
    logger: Rc<RefCell<dyn Logger>>,
}
impl SyscallObject<BpfError> for SyscallLogU64 {
    fn call(
        &mut self,
        arg1: u64,
        arg2: u64,
        arg3: u64,
        arg4: u64,
        arg5: u64,
        _memory_mapping: &MemoryMapping,
        result: &mut Result<u64, EbpfError<BpfError>>,
    ) {
        question_mark!(self.compute_meter.consume(self.cost), result);
        stable_log::program_log(
            &self.logger,
            &format!(
                "{:#x}, {:#x}, {:#x}, {:#x}, {:#x}",
                arg1, arg2, arg3, arg4, arg5
            ),
        );
        *result = Ok(0);
    }
}

/// Log current compute consumption
pub struct SyscallLogBpfComputeUnits {
    cost: u64,
    compute_meter: Rc<RefCell<dyn ComputeMeter>>,
    logger: Rc<RefCell<dyn Logger>>,
}
impl SyscallObject<BpfError> for SyscallLogBpfComputeUnits {
    fn call(
        &mut self,
        _arg1: u64,
        _arg2: u64,
        _arg3: u64,
        _arg4: u64,
        _arg5: u64,
        _memory_mapping: &MemoryMapping,
        result: &mut Result<u64, EbpfError<BpfError>>,
    ) {
        question_mark!(self.compute_meter.consume(self.cost), result);
        let logger = question_mark!(
            self.logger
                .try_borrow_mut()
                .map_err(|_| SyscallError::InvokeContextBorrowFailed),
            result
        );
        if logger.log_enabled() {
            logger.log(&format!(
                "Program consumption: {} units remaining",
                self.compute_meter.borrow().get_remaining()
            ));
        }
        *result = Ok(0);
    }
}

/// Log 5 64-bit values
pub struct SyscallLogPubkey<'a> {
    cost: u64,
    compute_meter: Rc<RefCell<dyn ComputeMeter>>,
    logger: Rc<RefCell<dyn Logger>>,
    loader_id: &'a Pubkey,
    enforce_aligned_host_addrs: bool,
}
impl<'a> SyscallObject<BpfError> for SyscallLogPubkey<'a> {
    fn call(
        &mut self,
        pubkey_addr: u64,
        _arg2: u64,
        _arg3: u64,
        _arg4: u64,
        _arg5: u64,
        memory_mapping: &MemoryMapping,
        result: &mut Result<u64, EbpfError<BpfError>>,
    ) {
        question_mark!(self.compute_meter.consume(self.cost), result);
        let pubkey = question_mark!(
            translate_type::<Pubkey>(
                memory_mapping,
                pubkey_addr,
                self.loader_id,
                self.enforce_aligned_host_addrs,
            ),
            result
        );
        stable_log::program_log(&self.logger, &pubkey.to_string());
        *result = Ok(0);
    }
}

/// Dynamic memory allocation syscall called when the BPF program calls
/// `sol_alloc_free_()`.  The allocator is expected to allocate/free
/// from/to a given chunk of memory and enforce size restrictions.  The
/// memory chunk is given to the allocator during allocator creation and
/// information about that memory (start address and size) is passed
/// to the VM to use for enforcement.
pub struct SyscallAllocFree {
    aligned: bool,
    allocator: BpfAllocator,
}
impl SyscallObject<BpfError> for SyscallAllocFree {
    fn call(
        &mut self,
        size: u64,
        free_addr: u64,
        _arg3: u64,
        _arg4: u64,
        _arg5: u64,
        _memory_mapping: &MemoryMapping,
        result: &mut Result<u64, EbpfError<BpfError>>,
    ) {
        let align = if self.aligned {
            align_of::<u128>()
        } else {
            align_of::<u8>()
        };
        let layout = match Layout::from_size_align(size as usize, align) {
            Ok(layout) => layout,
            Err(_) => {
                *result = Ok(0);
                return;
            }
        };
        *result = if free_addr == 0 {
            match self.allocator.alloc(layout) {
                Ok(addr) => Ok(addr as u64),
                Err(_) => Ok(0),
            }
        } else {
            self.allocator.dealloc(free_addr, layout);
            Ok(0)
        };
    }
}

fn translate_program_address_inputs<'a>(
    seeds_addr: u64,
    seeds_len: u64,
    program_id_addr: u64,
    memory_mapping: &MemoryMapping,
    loader_id: &Pubkey,
    enforce_aligned_host_addrs: bool,
) -> Result<(Vec<&'a [u8]>, &'a Pubkey), EbpfError<BpfError>> {
    let untranslated_seeds = translate_slice::<&[&u8]>(
        memory_mapping,
        seeds_addr,
        seeds_len,
        loader_id,
        enforce_aligned_host_addrs,
    )?;
    if untranslated_seeds.len() > MAX_SEEDS {
        return Err(SyscallError::BadSeeds(PubkeyError::MaxSeedLengthExceeded).into());
    }
    let seeds = untranslated_seeds
        .iter()
        .map(|untranslated_seed| {
            translate_slice::<u8>(
                memory_mapping,
                untranslated_seed.as_ptr() as *const _ as u64,
                untranslated_seed.len() as u64,
                loader_id,
                enforce_aligned_host_addrs,
            )
        })
        .collect::<Result<Vec<_>, EbpfError<BpfError>>>()?;
    let program_id = translate_type::<Pubkey>(
        memory_mapping,
        program_id_addr,
        loader_id,
        enforce_aligned_host_addrs,
    )?;
    Ok((seeds, program_id))
}

/// Create a program address
struct SyscallCreateProgramAddress<'a> {
    cost: u64,
    compute_meter: Rc<RefCell<dyn ComputeMeter>>,
    loader_id: &'a Pubkey,
    enforce_aligned_host_addrs: bool,
}
impl<'a> SyscallObject<BpfError> for SyscallCreateProgramAddress<'a> {
    fn call(
        &mut self,
        seeds_addr: u64,
        seeds_len: u64,
        program_id_addr: u64,
        address_addr: u64,
        _arg5: u64,
        memory_mapping: &MemoryMapping,
        result: &mut Result<u64, EbpfError<BpfError>>,
    ) {
        let (seeds, program_id) = question_mark!(
            translate_program_address_inputs(
                seeds_addr,
                seeds_len,
                program_id_addr,
                memory_mapping,
                self.loader_id,
                self.enforce_aligned_host_addrs,
            ),
            result
        );

        question_mark!(self.compute_meter.consume(self.cost), result);
        let new_address = match Pubkey::create_program_address(&seeds, program_id) {
            Ok(address) => address,
            Err(_) => {
                *result = Ok(1);
                return;
            }
        };
        let address = question_mark!(
            translate_slice_mut::<u8>(
                memory_mapping,
                address_addr,
                32,
                self.loader_id,
                self.enforce_aligned_host_addrs,
            ),
            result
        );
        address.copy_from_slice(new_address.as_ref());
        *result = Ok(0);
    }
}

/// Create a program address
struct SyscallTryFindProgramAddress<'a> {
    cost: u64,
    compute_meter: Rc<RefCell<dyn ComputeMeter>>,
    loader_id: &'a Pubkey,
    enforce_aligned_host_addrs: bool,
}
impl<'a> SyscallObject<BpfError> for SyscallTryFindProgramAddress<'a> {
    fn call(
        &mut self,
        seeds_addr: u64,
        seeds_len: u64,
        program_id_addr: u64,
        address_addr: u64,
        bump_seed_addr: u64,
        memory_mapping: &MemoryMapping,
        result: &mut Result<u64, EbpfError<BpfError>>,
    ) {
        let (seeds, program_id) = question_mark!(
            translate_program_address_inputs(
                seeds_addr,
                seeds_len,
                program_id_addr,
                memory_mapping,
                self.loader_id,
                self.enforce_aligned_host_addrs,
            ),
            result
        );

        let mut bump_seed = [std::u8::MAX];
        for _ in 0..std::u8::MAX {
            {
                let mut seeds_with_bump = seeds.to_vec();
                seeds_with_bump.push(&bump_seed);

                question_mark!(self.compute_meter.consume(self.cost), result);
                if let Ok(new_address) =
                    Pubkey::create_program_address(&seeds_with_bump, program_id)
                {
                    let bump_seed_ref = question_mark!(
                        translate_type_mut::<u8>(
                            memory_mapping,
                            bump_seed_addr,
                            self.loader_id,
                            self.enforce_aligned_host_addrs,
                        ),
                        result
                    );
                    let address = question_mark!(
                        translate_slice_mut::<u8>(
                            memory_mapping,
                            address_addr,
                            32,
                            self.loader_id,
                            self.enforce_aligned_host_addrs,
                        ),
                        result
                    );
                    *bump_seed_ref = bump_seed[0];
                    address.copy_from_slice(new_address.as_ref());
                    *result = Ok(0);
                    return;
                }
            }
            bump_seed[0] -= 1;
        }
        *result = Ok(1);
    }
}

/// SHA256
pub struct SyscallSha256<'a> {
    sha256_base_cost: u64,
    sha256_byte_cost: u64,
    compute_meter: Rc<RefCell<dyn ComputeMeter>>,
    loader_id: &'a Pubkey,
    enforce_aligned_host_addrs: bool,
}
impl<'a> SyscallObject<BpfError> for SyscallSha256<'a> {
    fn call(
        &mut self,
        vals_addr: u64,
        vals_len: u64,
        result_addr: u64,
        _arg4: u64,
        _arg5: u64,
        memory_mapping: &MemoryMapping,
        result: &mut Result<u64, EbpfError<BpfError>>,
    ) {
        question_mark!(self.compute_meter.consume(self.sha256_base_cost), result);
        let hash_result = question_mark!(
            translate_slice_mut::<u8>(
                memory_mapping,
                result_addr,
                HASH_BYTES as u64,
                self.loader_id,
                self.enforce_aligned_host_addrs,
            ),
            result
        );
        let mut hasher = Hasher::default();
        if vals_len > 0 {
            let vals = question_mark!(
                translate_slice::<&[u8]>(
                    memory_mapping,
                    vals_addr,
                    vals_len,
                    self.loader_id,
                    self.enforce_aligned_host_addrs,
                ),
                result
            );
            for val in vals.iter() {
                let bytes = question_mark!(
                    translate_slice::<u8>(
                        memory_mapping,
                        val.as_ptr() as u64,
                        val.len() as u64,
                        self.loader_id,
                        self.enforce_aligned_host_addrs,
                    ),
                    result
                );
                question_mark!(
                    self.compute_meter
                        .consume(self.sha256_byte_cost * (val.len() as u64 / 2)),
                    result
                );
                hasher.hash(bytes);
            }
        }
        hash_result.copy_from_slice(&hasher.result().to_bytes());
        *result = Ok(0);
    }
}

fn get_sysvar<T: std::fmt::Debug + Sysvar + SysvarId>(
    id: &Pubkey,
    var_addr: u64,
    loader_id: &Pubkey,
    memory_mapping: &MemoryMapping,
    invoke_context: Rc<RefCell<&mut dyn InvokeContext>>,
) -> Result<u64, EbpfError<BpfError>> {
    let invoke_context = invoke_context
        .try_borrow()
        .map_err(|_| SyscallError::InvokeContextBorrowFailed)?;

    invoke_context.get_compute_meter().consume(
        invoke_context.get_bpf_compute_budget().sysvar_base_cost + size_of::<T>() as u64,
    )?;
    let var = translate_type_mut::<T>(
        memory_mapping,
        var_addr,
        loader_id,
        invoke_context.is_feature_active(&enforce_aligned_host_addrs::id()),
    )?;

    *var = process_instruction::get_sysvar::<T>(*invoke_context, id)
        .map_err(SyscallError::InstructionError)?;

    Ok(SUCCESS)
}

/// Get a Clock sysvar
struct SyscallGetClockSysvar<'a> {
    invoke_context: Rc<RefCell<&'a mut dyn InvokeContext>>,
    loader_id: &'a Pubkey,
}
impl<'a> SyscallObject<BpfError> for SyscallGetClockSysvar<'a> {
    fn call(
        &mut self,
        var_addr: u64,
        _arg2: u64,
        _arg3: u64,
        _arg4: u64,
        _arg5: u64,
        memory_mapping: &MemoryMapping,
        result: &mut Result<u64, EbpfError<BpfError>>,
    ) {
        *result = get_sysvar::<Clock>(
            &sysvar::clock::id(),
            var_addr,
            self.loader_id,
            memory_mapping,
            self.invoke_context.clone(),
        );
    }
}
/// Get a EpochSchedule sysvar
struct SyscallGetEpochScheduleSysvar<'a> {
    invoke_context: Rc<RefCell<&'a mut dyn InvokeContext>>,
    loader_id: &'a Pubkey,
}
impl<'a> SyscallObject<BpfError> for SyscallGetEpochScheduleSysvar<'a> {
    fn call(
        &mut self,
        var_addr: u64,
        _arg2: u64,
        _arg3: u64,
        _arg4: u64,
        _arg5: u64,
        memory_mapping: &MemoryMapping,
        result: &mut Result<u64, EbpfError<BpfError>>,
    ) {
        *result = get_sysvar::<EpochSchedule>(
            &sysvar::epoch_schedule::id(),
            var_addr,
            self.loader_id,
            memory_mapping,
            self.invoke_context.clone(),
        );
    }
}
/// Get a Fees sysvar
struct SyscallGetFeesSysvar<'a> {
    invoke_context: Rc<RefCell<&'a mut dyn InvokeContext>>,
    loader_id: &'a Pubkey,
}
impl<'a> SyscallObject<BpfError> for SyscallGetFeesSysvar<'a> {
    fn call(
        &mut self,
        var_addr: u64,
        _arg2: u64,
        _arg3: u64,
        _arg4: u64,
        _arg5: u64,
        memory_mapping: &MemoryMapping,
        result: &mut Result<u64, EbpfError<BpfError>>,
    ) {
        *result = get_sysvar::<Fees>(
            &sysvar::fees::id(),
            var_addr,
            self.loader_id,
            memory_mapping,
            self.invoke_context.clone(),
        );
    }
}
/// Get a Rent sysvar
struct SyscallGetRentSysvar<'a> {
    invoke_context: Rc<RefCell<&'a mut dyn InvokeContext>>,
    loader_id: &'a Pubkey,
}
impl<'a> SyscallObject<BpfError> for SyscallGetRentSysvar<'a> {
    fn call(
        &mut self,
        var_addr: u64,
        _arg2: u64,
        _arg3: u64,
        _arg4: u64,
        _arg5: u64,
        memory_mapping: &MemoryMapping,
        result: &mut Result<u64, EbpfError<BpfError>>,
    ) {
        *result = get_sysvar::<Rent>(
            &sysvar::rent::id(),
            var_addr,
            self.loader_id,
            memory_mapping,
            self.invoke_context.clone(),
        );
    }
}

// Keccak256
pub struct SyscallKeccak256<'a> {
    base_cost: u64,
    byte_cost: u64,
    compute_meter: Rc<RefCell<dyn ComputeMeter>>,
    loader_id: &'a Pubkey,
}
impl<'a> SyscallObject<BpfError> for SyscallKeccak256<'a> {
    fn call(
        &mut self,
        vals_addr: u64,
        vals_len: u64,
        result_addr: u64,
        _arg4: u64,
        _arg5: u64,
        memory_mapping: &MemoryMapping,
        result: &mut Result<u64, EbpfError<BpfError>>,
    ) {
        question_mark!(self.compute_meter.consume(self.base_cost), result);
        let hash_result = question_mark!(
            translate_slice_mut::<u8>(
                memory_mapping,
                result_addr,
                keccak::HASH_BYTES as u64,
                self.loader_id,
                true,
            ),
            result
        );
        let mut hasher = keccak::Hasher::default();
        if vals_len > 0 {
            let vals = question_mark!(
                translate_slice::<&[u8]>(memory_mapping, vals_addr, vals_len, self.loader_id, true),
                result
            );
            for val in vals.iter() {
                let bytes = question_mark!(
                    translate_slice::<u8>(
                        memory_mapping,
                        val.as_ptr() as u64,
                        val.len() as u64,
                        self.loader_id,
                        true,
                    ),
                    result
                );
                question_mark!(
                    self.compute_meter
                        .consume(self.byte_cost * (val.len() as u64 / 2)),
                    result
                );
                hasher.hash(bytes);
            }
        }
        hash_result.copy_from_slice(&hasher.result().to_bytes());
        *result = Ok(0);
    }
}

/// memcpy
pub struct SyscallMemcpy<'a> {
    cost: u64,
    compute_meter: Rc<RefCell<dyn ComputeMeter>>,
    loader_id: &'a Pubkey,
}
impl<'a> SyscallObject<BpfError> for SyscallMemcpy<'a> {
    fn call(
        &mut self,
        dst_addr: u64,
        src_addr: u64,
        n: u64,
        _arg4: u64,
        _arg5: u64,
        memory_mapping: &MemoryMapping,
        result: &mut Result<u64, EbpfError<BpfError>>,
    ) {
        // cannot be overlapping
        if dst_addr + n > src_addr && src_addr > dst_addr {
            *result = Err(SyscallError::CopyOverlapping.into());
            return;
        }

        question_mark!(self.compute_meter.consume(n / self.cost), result);
        let dst = question_mark!(
            translate_slice_mut::<u8>(memory_mapping, dst_addr, n, self.loader_id, true),
            result
        );
        let src = question_mark!(
            translate_slice::<u8>(memory_mapping, src_addr, n, self.loader_id, true),
            result
        );
        unsafe {
            std::ptr::copy_nonoverlapping(src.as_ptr(), dst.as_mut_ptr(), n as usize);
        }
        *result = Ok(0);
    }
}
/// memcpy
pub struct SyscallMemmove<'a> {
    cost: u64,
    compute_meter: Rc<RefCell<dyn ComputeMeter>>,
    loader_id: &'a Pubkey,
}
impl<'a> SyscallObject<BpfError> for SyscallMemmove<'a> {
    fn call(
        &mut self,
        dst_addr: u64,
        src_addr: u64,
        n: u64,
        _arg4: u64,
        _arg5: u64,
        memory_mapping: &MemoryMapping,
        result: &mut Result<u64, EbpfError<BpfError>>,
    ) {
        question_mark!(self.compute_meter.consume(n / self.cost), result);
        let dst = question_mark!(
            translate_slice_mut::<u8>(memory_mapping, dst_addr, n, self.loader_id, true),
            result
        );
        let src = question_mark!(
            translate_slice::<u8>(memory_mapping, src_addr, n, self.loader_id, true),
            result
        );
        unsafe {
            std::ptr::copy(src.as_ptr(), dst.as_mut_ptr(), n as usize);
        }
        *result = Ok(0);
    }
}
/// memcmp
pub struct SyscallMemcmp<'a> {
    cost: u64,
    compute_meter: Rc<RefCell<dyn ComputeMeter>>,
    loader_id: &'a Pubkey,
}
impl<'a> SyscallObject<BpfError> for SyscallMemcmp<'a> {
    fn call(
        &mut self,
        s1_addr: u64,
        s2_addr: u64,
        n: u64,
        cmp_result_addr: u64,
        _arg5: u64,
        memory_mapping: &MemoryMapping,
        result: &mut Result<u64, EbpfError<BpfError>>,
    ) {
        question_mark!(self.compute_meter.consume(n / self.cost), result);
        let s1 = question_mark!(
            translate_slice::<u8>(memory_mapping, s1_addr, n, self.loader_id, true),
            result
        );
        let s2 = question_mark!(
            translate_slice::<u8>(memory_mapping, s2_addr, n, self.loader_id, true),
            result
        );
        let cmp_result = question_mark!(
            translate_type_mut::<i32>(memory_mapping, cmp_result_addr, self.loader_id, true),
            result
        );
        let mut i = 0;
        while i < n as usize {
            let a = s1[i];
            let b = s2[i];
            if a != b {
                *cmp_result = a as i32 - b as i32;
                *result = Ok(0);
                return;
            }
            i += 1;
        }
        *cmp_result = 0;
        *result = Ok(0);
    }
}
/// memset
pub struct SyscallMemset<'a> {
    cost: u64,
    compute_meter: Rc<RefCell<dyn ComputeMeter>>,
    loader_id: &'a Pubkey,
}
impl<'a> SyscallObject<BpfError> for SyscallMemset<'a> {
    fn call(
        &mut self,
        s_addr: u64,
        c: u64,
        n: u64,
        _arg4: u64,
        _arg5: u64,
        memory_mapping: &MemoryMapping,
        result: &mut Result<u64, EbpfError<BpfError>>,
    ) {
        question_mark!(self.compute_meter.consume(n / self.cost), result);
        let s = question_mark!(
            translate_slice_mut::<u8>(memory_mapping, s_addr, n, self.loader_id, true),
            result
        );
        for val in s.iter_mut().take(n as usize) {
            *val = c as u8;
        }
        *result = Ok(0);
    }
}

/// secp256k1_recover
pub struct SyscallSecp256k1Recover<'a> {
    cost: u64,
    compute_meter: Rc<RefCell<dyn ComputeMeter>>,
    loader_id: &'a Pubkey,
}

impl<'a> SyscallObject<BpfError> for SyscallSecp256k1Recover<'a> {
    fn call(
        &mut self,
        hash_addr: u64,
        recovery_id_val: u64,
        signature_addr: u64,
        result_addr: u64,
        _arg5: u64,
        memory_mapping: &MemoryMapping,
        result: &mut Result<u64, EbpfError<BpfError>>,
    ) {
        question_mark!(self.compute_meter.consume(self.cost), result);

        let hash = question_mark!(
            translate_slice::<u8>(
                memory_mapping,
                hash_addr,
                keccak::HASH_BYTES as u64,
                self.loader_id,
                true,
            ),
            result
        );
        let signature = question_mark!(
            translate_slice::<u8>(
                memory_mapping,
                signature_addr,
                SECP256K1_SIGNATURE_LENGTH as u64,
                self.loader_id,
                true,
            ),
            result
        );
        let secp256k1_recover_result = question_mark!(
            translate_slice_mut::<u8>(
                memory_mapping,
                result_addr,
                SECP256K1_PUBLIC_KEY_LENGTH as u64,
                self.loader_id,
                true,
            ),
            result
        );

        let message = match libsecp256k1::Message::parse_slice(hash) {
            Ok(msg) => msg,
            Err(_) => {
                *result = Ok(Secp256k1RecoverError::InvalidHash.into());
                return;
            }
        };
        let recovery_id = match libsecp256k1::RecoveryId::parse(recovery_id_val as u8) {
            Ok(id) => id,
            Err(_) => {
                *result = Ok(Secp256k1RecoverError::InvalidRecoveryId.into());
                return;
            }
        };
        let signature = match libsecp256k1::Signature::parse_standard_slice(signature) {
            Ok(sig) => sig,
            Err(_) => {
                *result = Ok(Secp256k1RecoverError::InvalidSignature.into());
                return;
            }
        };

        let public_key = match libsecp256k1::recover(&message, &signature, &recovery_id) {
            Ok(key) => key.serialize(),
            Err(_) => {
                *result = Ok(Secp256k1RecoverError::InvalidSignature.into());
                return;
            }
        };

        secp256k1_recover_result.copy_from_slice(&public_key[1..65]);
        *result = Ok(SUCCESS);
    }
}

// Blake3
pub struct SyscallBlake3<'a> {
    base_cost: u64,
    byte_cost: u64,
    compute_meter: Rc<RefCell<dyn ComputeMeter>>,
    loader_id: &'a Pubkey,
}
impl<'a> SyscallObject<BpfError> for SyscallBlake3<'a> {
    fn call(
        &mut self,
        vals_addr: u64,
        vals_len: u64,
        result_addr: u64,
        _arg4: u64,
        _arg5: u64,
        memory_mapping: &MemoryMapping,
        result: &mut Result<u64, EbpfError<BpfError>>,
    ) {
        question_mark!(self.compute_meter.consume(self.base_cost), result);
        let hash_result = question_mark!(
            translate_slice_mut::<u8>(
                memory_mapping,
                result_addr,
                blake3::HASH_BYTES as u64,
                self.loader_id,
                true,
            ),
            result
        );
        let mut hasher = blake3::Hasher::default();
        if vals_len > 0 {
            let vals = question_mark!(
                translate_slice::<&[u8]>(memory_mapping, vals_addr, vals_len, self.loader_id, true),
                result
            );
            for val in vals.iter() {
                let bytes = question_mark!(
                    translate_slice::<u8>(
                        memory_mapping,
                        val.as_ptr() as u64,
                        val.len() as u64,
                        self.loader_id,
                        true,
                    ),
                    result
                );
                question_mark!(
                    self.compute_meter
                        .consume(self.byte_cost * (val.len() as u64 / 2)),
                    result
                );
                hasher.hash(bytes);
            }
        }
        hash_result.copy_from_slice(&hasher.result().to_bytes());
        *result = Ok(0);
    }
}

// Cross-program invocation syscalls

struct AccountReferences<'a> {
    lamports: &'a mut u64,
    owner: &'a mut Pubkey,
    data: &'a mut [u8],
    vm_data_addr: u64,
    ref_to_len_in_vm: &'a mut u64,
    serialized_len_ptr: &'a mut u64,
}
type TranslatedAccount<'a> = (
    Rc<RefCell<AccountSharedData>>,
    Option<AccountReferences<'a>>,
);
type TranslatedAccounts<'a> = (
    Vec<(Pubkey, Rc<RefCell<AccountSharedData>>)>,
    Vec<Option<AccountReferences<'a>>>,
);

/// Implemented by language specific data structure translators
trait SyscallInvokeSigned<'a> {
    fn get_context_mut(&self) -> Result<RefMut<&'a mut dyn InvokeContext>, EbpfError<BpfError>>;
    fn get_context(&self) -> Result<Ref<&'a mut dyn InvokeContext>, EbpfError<BpfError>>;
    fn translate_instruction(
        &self,
        addr: u64,
        memory_mapping: &MemoryMapping,
        enforce_aligned_host_addrs: bool,
    ) -> Result<Instruction, EbpfError<BpfError>>;
    fn translate_accounts(
        &self,
        account_keys: &[Pubkey],
        program_account_index: usize,
        account_infos_addr: u64,
        account_infos_len: u64,
        memory_mapping: &MemoryMapping,
    ) -> Result<TranslatedAccounts<'a>, EbpfError<BpfError>>;
    fn translate_signers(
        &self,
        program_id: &Pubkey,
        signers_seeds_addr: u64,
        signers_seeds_len: u64,
        memory_mapping: &MemoryMapping,
        enforce_aligned_host_addrs: bool,
    ) -> Result<Vec<Pubkey>, EbpfError<BpfError>>;
}

/// Cross-program invocation called from Rust
pub struct SyscallInvokeSignedRust<'a> {
    invoke_context: Rc<RefCell<&'a mut dyn InvokeContext>>,
    loader_id: &'a Pubkey,
}
impl<'a> SyscallInvokeSigned<'a> for SyscallInvokeSignedRust<'a> {
    fn get_context_mut(&self) -> Result<RefMut<&'a mut dyn InvokeContext>, EbpfError<BpfError>> {
        self.invoke_context
            .try_borrow_mut()
            .map_err(|_| SyscallError::InvokeContextBorrowFailed.into())
    }
    fn get_context(&self) -> Result<Ref<&'a mut dyn InvokeContext>, EbpfError<BpfError>> {
        self.invoke_context
            .try_borrow()
            .map_err(|_| SyscallError::InvokeContextBorrowFailed.into())
    }
    fn translate_instruction(
        &self,
        addr: u64,
        memory_mapping: &MemoryMapping,
        enforce_aligned_host_addrs: bool,
    ) -> Result<Instruction, EbpfError<BpfError>> {
        let ix = translate_type::<Instruction>(
            memory_mapping,
            addr,
            self.loader_id,
            enforce_aligned_host_addrs,
        )?;

        check_instruction_size(
            ix.accounts.len(),
            ix.data.len(),
            &self.invoke_context.borrow(),
        )?;

        let accounts = translate_slice::<AccountMeta>(
            memory_mapping,
            ix.accounts.as_ptr() as u64,
            ix.accounts.len() as u64,
            self.loader_id,
            enforce_aligned_host_addrs,
        )?
        .to_vec();
        let data = translate_slice::<u8>(
            memory_mapping,
            ix.data.as_ptr() as u64,
            ix.data.len() as u64,
            self.loader_id,
            enforce_aligned_host_addrs,
        )?
        .to_vec();
        Ok(Instruction {
            program_id: ix.program_id,
            accounts,
            data,
        })
    }

    fn translate_accounts(
        &self,
        account_keys: &[Pubkey],
        program_account_index: usize,
        account_infos_addr: u64,
        account_infos_len: u64,
        memory_mapping: &MemoryMapping,
    ) -> Result<TranslatedAccounts<'a>, EbpfError<BpfError>> {
        let invoke_context = self.invoke_context.borrow();
        let enforce_aligned_host_addrs =
            invoke_context.is_feature_active(&enforce_aligned_host_addrs::id());

        let account_infos = translate_slice::<AccountInfo>(
            memory_mapping,
            account_infos_addr,
            account_infos_len,
            self.loader_id,
            enforce_aligned_host_addrs,
        )?;
        check_account_infos(account_infos.len(), &invoke_context)?;
        let account_info_keys = account_infos
            .iter()
            .map(|account_info| {
                translate_type::<Pubkey>(
                    memory_mapping,
                    account_info.key as *const _ as u64,
                    self.loader_id,
                    enforce_aligned_host_addrs,
                )
            })
            .collect::<Result<Vec<_>, EbpfError<BpfError>>>()?;

        let translate = |account_info: &AccountInfo,
                         invoke_context: &Ref<&mut dyn InvokeContext>| {
            // Translate the account from user space

            let lamports = {
                // Double translate lamports out of RefCell
                let ptr = translate_type::<u64>(
                    memory_mapping,
                    account_info.lamports.as_ptr() as u64,
                    self.loader_id,
                    enforce_aligned_host_addrs,
                )?;
                translate_type_mut::<u64>(
                    memory_mapping,
                    *ptr,
                    self.loader_id,
                    enforce_aligned_host_addrs,
                )?
            };
            let owner = translate_type_mut::<Pubkey>(
                memory_mapping,
                account_info.owner as *const _ as u64,
                self.loader_id,
                enforce_aligned_host_addrs,
            )?;

            let (data, vm_data_addr, ref_to_len_in_vm, serialized_len_ptr) = {
                // Double translate data out of RefCell
                let data = *translate_type::<&[u8]>(
                    memory_mapping,
                    account_info.data.as_ptr() as *const _ as u64,
                    self.loader_id,
                    enforce_aligned_host_addrs,
                )?;

                if invoke_context.is_feature_active(&cpi_data_cost::id()) {
                    invoke_context.get_compute_meter().consume(
                        data.len() as u64
                            / invoke_context.get_bpf_compute_budget().cpi_bytes_per_unit,
                    )?;
                }

                let translated = translate(
                    memory_mapping,
                    AccessType::Store,
                    unsafe { (account_info.data.as_ptr() as *const u64).offset(1) as u64 },
                    8,
                )? as *mut u64;
                let ref_to_len_in_vm = unsafe { &mut *translated };
                let ref_of_len_in_input_buffer = unsafe { data.as_ptr().offset(-8) };
                let serialized_len_ptr = translate_type_mut::<u64>(
                    memory_mapping,
                    ref_of_len_in_input_buffer as *const _ as u64,
                    self.loader_id,
                    enforce_aligned_host_addrs,
                )?;
                let vm_data_addr = data.as_ptr() as u64;
                (
                    translate_slice_mut::<u8>(
                        memory_mapping,
                        vm_data_addr,
                        data.len() as u64,
                        self.loader_id,
                        enforce_aligned_host_addrs,
                    )?,
                    vm_data_addr,
                    ref_to_len_in_vm,
                    serialized_len_ptr,
                )
            };

            Ok((
                Rc::new(RefCell::new(AccountSharedData::from(Account {
                    lamports: *lamports,
                    data: data.to_vec(),
                    executable: account_info.executable,
                    owner: *owner,
                    rent_epoch: account_info.rent_epoch,
                }))),
                Some(AccountReferences {
                    lamports,
                    owner,
                    data,
                    vm_data_addr,
                    ref_to_len_in_vm,
                    serialized_len_ptr,
                }),
            ))
        };

        get_translated_accounts(
            account_keys,
            program_account_index,
            &account_info_keys,
            account_infos,
            &invoke_context,
            translate,
        )
    }

    fn translate_signers(
        &self,
        program_id: &Pubkey,
        signers_seeds_addr: u64,
        signers_seeds_len: u64,
        memory_mapping: &MemoryMapping,
        enforce_aligned_host_addrs: bool,
    ) -> Result<Vec<Pubkey>, EbpfError<BpfError>> {
        let mut signers = Vec::new();
        if signers_seeds_len > 0 {
            let signers_seeds = translate_slice::<&[&[u8]]>(
                memory_mapping,
                signers_seeds_addr,
                signers_seeds_len,
                self.loader_id,
                enforce_aligned_host_addrs,
            )?;
            if signers_seeds.len() > MAX_SIGNERS {
                return Err(SyscallError::TooManySigners.into());
            }
            for signer_seeds in signers_seeds.iter() {
                let untranslated_seeds = translate_slice::<&[u8]>(
                    memory_mapping,
                    signer_seeds.as_ptr() as *const _ as u64,
                    signer_seeds.len() as u64,
                    self.loader_id,
                    enforce_aligned_host_addrs,
                )?;
                if untranslated_seeds.len() > MAX_SEEDS {
                    return Err(SyscallError::InstructionError(
                        InstructionError::MaxSeedLengthExceeded,
                    )
                    .into());
                }
                let seeds = untranslated_seeds
                    .iter()
                    .map(|untranslated_seed| {
                        translate_slice::<u8>(
                            memory_mapping,
                            untranslated_seed.as_ptr() as *const _ as u64,
                            untranslated_seed.len() as u64,
                            self.loader_id,
                            enforce_aligned_host_addrs,
                        )
                    })
                    .collect::<Result<Vec<_>, EbpfError<BpfError>>>()?;
                let signer = Pubkey::create_program_address(&seeds, program_id)
                    .map_err(SyscallError::BadSeeds)?;
                signers.push(signer);
            }
            Ok(signers)
        } else {
            Ok(vec![])
        }
    }
}
impl<'a> SyscallObject<BpfError> for SyscallInvokeSignedRust<'a> {
    fn call(
        &mut self,
        instruction_addr: u64,
        account_infos_addr: u64,
        account_infos_len: u64,
        signers_seeds_addr: u64,
        signers_seeds_len: u64,
        memory_mapping: &MemoryMapping,
        result: &mut Result<u64, EbpfError<BpfError>>,
    ) {
        *result = call(
            self,
            instruction_addr,
            account_infos_addr,
            account_infos_len,
            signers_seeds_addr,
            signers_seeds_len,
            memory_mapping,
        );
    }
}

/// Rust representation of C's SolInstruction
#[derive(Debug)]
struct SolInstruction {
    program_id_addr: u64,
    accounts_addr: u64,
    accounts_len: usize,
    data_addr: u64,
    data_len: usize,
}

/// Rust representation of C's SolAccountMeta
#[derive(Debug)]
struct SolAccountMeta {
    pubkey_addr: u64,
    is_writable: bool,
    is_signer: bool,
}

/// Rust representation of C's SolAccountInfo
#[derive(Debug)]
struct SolAccountInfo {
    key_addr: u64,
    lamports_addr: u64,
    data_len: u64,
    data_addr: u64,
    owner_addr: u64,
    rent_epoch: u64,
    is_signer: bool,
    is_writable: bool,
    executable: bool,
}

/// Rust representation of C's SolSignerSeed
#[derive(Debug)]
struct SolSignerSeedC {
    addr: u64,
    len: u64,
}

/// Rust representation of C's SolSignerSeeds
#[derive(Debug)]
struct SolSignerSeedsC {
    addr: u64,
    len: u64,
}

/// Cross-program invocation called from C
pub struct SyscallInvokeSignedC<'a> {
    invoke_context: Rc<RefCell<&'a mut dyn InvokeContext>>,
    loader_id: &'a Pubkey,
}
impl<'a> SyscallInvokeSigned<'a> for SyscallInvokeSignedC<'a> {
    fn get_context_mut(&self) -> Result<RefMut<&'a mut dyn InvokeContext>, EbpfError<BpfError>> {
        self.invoke_context
            .try_borrow_mut()
            .map_err(|_| SyscallError::InvokeContextBorrowFailed.into())
    }
    fn get_context(&self) -> Result<Ref<&'a mut dyn InvokeContext>, EbpfError<BpfError>> {
        self.invoke_context
            .try_borrow()
            .map_err(|_| SyscallError::InvokeContextBorrowFailed.into())
    }

    fn translate_instruction(
        &self,
        addr: u64,
        memory_mapping: &MemoryMapping,
        enforce_aligned_host_addrs: bool,
    ) -> Result<Instruction, EbpfError<BpfError>> {
        let ix_c = translate_type::<SolInstruction>(
            memory_mapping,
            addr,
            self.loader_id,
            enforce_aligned_host_addrs,
        )?;

        check_instruction_size(
            ix_c.accounts_len,
            ix_c.data_len,
            &self.invoke_context.borrow(),
        )?;
        let program_id = translate_type::<Pubkey>(
            memory_mapping,
            ix_c.program_id_addr,
            self.loader_id,
            enforce_aligned_host_addrs,
        )?;
        let meta_cs = translate_slice::<SolAccountMeta>(
            memory_mapping,
            ix_c.accounts_addr,
            ix_c.accounts_len as u64,
            self.loader_id,
            enforce_aligned_host_addrs,
        )?;
        let data = translate_slice::<u8>(
            memory_mapping,
            ix_c.data_addr,
            ix_c.data_len as u64,
            self.loader_id,
            enforce_aligned_host_addrs,
        )?
        .to_vec();
        let accounts = meta_cs
            .iter()
            .map(|meta_c| {
                let pubkey = translate_type::<Pubkey>(
                    memory_mapping,
                    meta_c.pubkey_addr,
                    self.loader_id,
                    enforce_aligned_host_addrs,
                )?;
                Ok(AccountMeta {
                    pubkey: *pubkey,
                    is_signer: meta_c.is_signer,
                    is_writable: meta_c.is_writable,
                })
            })
            .collect::<Result<Vec<AccountMeta>, EbpfError<BpfError>>>()?;

        Ok(Instruction {
            program_id: *program_id,
            accounts,
            data,
        })
    }

    fn translate_accounts(
        &self,
        account_keys: &[Pubkey],
        program_account_index: usize,
        account_infos_addr: u64,
        account_infos_len: u64,
        memory_mapping: &MemoryMapping,
    ) -> Result<TranslatedAccounts<'a>, EbpfError<BpfError>> {
        let invoke_context = self.invoke_context.borrow();
        let enforce_aligned_host_addrs =
            invoke_context.is_feature_active(&enforce_aligned_host_addrs::id());

        let account_infos = translate_slice::<SolAccountInfo>(
            memory_mapping,
            account_infos_addr,
            account_infos_len,
            self.loader_id,
            enforce_aligned_host_addrs,
        )?;
        check_account_infos(account_infos.len(), &invoke_context)?;
        let account_info_keys = account_infos
            .iter()
            .map(|account_info| {
                translate_type::<Pubkey>(
                    memory_mapping,
                    account_info.key_addr,
                    self.loader_id,
                    enforce_aligned_host_addrs,
                )
            })
            .collect::<Result<Vec<_>, EbpfError<BpfError>>>()?;

        let translate = |account_info: &SolAccountInfo,
                         invoke_context: &Ref<&mut dyn InvokeContext>| {
            // Translate the account from user space

            let lamports = translate_type_mut::<u64>(
                memory_mapping,
                account_info.lamports_addr,
                self.loader_id,
                enforce_aligned_host_addrs,
            )?;
            let owner = translate_type_mut::<Pubkey>(
                memory_mapping,
                account_info.owner_addr,
                self.loader_id,
                enforce_aligned_host_addrs,
            )?;
            let vm_data_addr = account_info.data_addr;

            if invoke_context.is_feature_active(&cpi_data_cost::id()) {
                invoke_context.get_compute_meter().consume(
                    account_info.data_len
                        / invoke_context.get_bpf_compute_budget().cpi_bytes_per_unit,
                )?;
            }

            let data = translate_slice_mut::<u8>(
                memory_mapping,
                vm_data_addr,
                account_info.data_len,
                self.loader_id,
                enforce_aligned_host_addrs,
            )?;

            let first_info_addr = &account_infos[0] as *const _ as u64;
            let addr = &account_info.data_len as *const u64 as u64;
            let vm_addr = account_infos_addr + (addr - first_info_addr);
            let _ = translate(
                memory_mapping,
                AccessType::Store,
                vm_addr,
                size_of::<u64>() as u64,
            )?;
            let ref_to_len_in_vm = unsafe { &mut *(addr as *mut u64) };

            let ref_of_len_in_input_buffer =
                unsafe { (account_info.data_addr as *mut u8).offset(-8) };
            let serialized_len_ptr = translate_type_mut::<u64>(
                memory_mapping,
                ref_of_len_in_input_buffer as *const _ as u64,
                self.loader_id,
                enforce_aligned_host_addrs,
            )?;

            Ok((
                Rc::new(RefCell::new(AccountSharedData::from(Account {
                    lamports: *lamports,
                    data: data.to_vec(),
                    executable: account_info.executable,
                    owner: *owner,
                    rent_epoch: account_info.rent_epoch,
                }))),
                Some(AccountReferences {
                    lamports,
                    owner,
                    data,
                    vm_data_addr,
                    ref_to_len_in_vm,
                    serialized_len_ptr,
                }),
            ))
        };

        get_translated_accounts(
            account_keys,
            program_account_index,
            &account_info_keys,
            account_infos,
            &invoke_context,
            translate,
        )
    }

    fn translate_signers(
        &self,
        program_id: &Pubkey,
        signers_seeds_addr: u64,
        signers_seeds_len: u64,
        memory_mapping: &MemoryMapping,
        enforce_aligned_host_addrs: bool,
    ) -> Result<Vec<Pubkey>, EbpfError<BpfError>> {
        if signers_seeds_len > 0 {
            let signers_seeds = translate_slice::<SolSignerSeedC>(
                memory_mapping,
                signers_seeds_addr,
                signers_seeds_len,
                self.loader_id,
                enforce_aligned_host_addrs,
            )?;
            if signers_seeds.len() > MAX_SIGNERS {
                return Err(SyscallError::TooManySigners.into());
            }
            Ok(signers_seeds
                .iter()
                .map(|signer_seeds| {
                    let seeds = translate_slice::<SolSignerSeedC>(
                        memory_mapping,
                        signer_seeds.addr,
                        signer_seeds.len,
                        self.loader_id,
                        enforce_aligned_host_addrs,
                    )?;
                    if seeds.len() > MAX_SEEDS {
                        return Err(SyscallError::InstructionError(
                            InstructionError::MaxSeedLengthExceeded,
                        )
                        .into());
                    }
                    let seeds_bytes = seeds
                        .iter()
                        .map(|seed| {
                            translate_slice::<u8>(
                                memory_mapping,
                                seed.addr,
                                seed.len,
                                self.loader_id,
                                enforce_aligned_host_addrs,
                            )
                        })
                        .collect::<Result<Vec<_>, EbpfError<BpfError>>>()?;
                    Pubkey::create_program_address(&seeds_bytes, program_id)
                        .map_err(|err| SyscallError::BadSeeds(err).into())
                })
                .collect::<Result<Vec<_>, EbpfError<BpfError>>>()?)
        } else {
            Ok(vec![])
        }
    }
}
impl<'a> SyscallObject<BpfError> for SyscallInvokeSignedC<'a> {
    fn call(
        &mut self,
        instruction_addr: u64,
        account_infos_addr: u64,
        account_infos_len: u64,
        signers_seeds_addr: u64,
        signers_seeds_len: u64,
        memory_mapping: &MemoryMapping,
        result: &mut Result<u64, EbpfError<BpfError>>,
    ) {
        *result = call(
            self,
            instruction_addr,
            account_infos_addr,
            account_infos_len,
            signers_seeds_addr,
            signers_seeds_len,
            memory_mapping,
        );
    }
}

fn get_translated_accounts<'a, T, F>(
    account_keys: &[Pubkey],
    program_account_index: usize,
    account_info_keys: &[&Pubkey],
    account_infos: &[T],
    invoke_context: &Ref<&mut dyn InvokeContext>,
    do_translate: F,
) -> Result<TranslatedAccounts<'a>, EbpfError<BpfError>>
where
    F: Fn(&T, &Ref<&mut dyn InvokeContext>) -> Result<TranslatedAccount<'a>, EbpfError<BpfError>>,
{
    let mut accounts = Vec::with_capacity(account_keys.len());
    let mut refs = Vec::with_capacity(account_keys.len());
    for (i, ref account_key) in account_keys.iter().enumerate() {
        let account = invoke_context.get_account(account_key).ok_or_else(|| {
            ic_msg!(
                invoke_context,
                "Instruction references an unknown account {}",
                account_key
            );
            SyscallError::InstructionError(InstructionError::MissingAccount)
        })?;

        if i == program_account_index || account.borrow().executable() {
            // Use the known account
            accounts.push((**account_key, account));
            refs.push(None);
        } else if let Some(account_info) =
            account_info_keys
                .iter()
                .zip(account_infos)
                .find_map(|(key, account_info)| {
                    if key == account_key {
                        Some(account_info)
                    } else {
                        None
                    }
                })
        {
            let (account, account_ref) = do_translate(account_info, invoke_context)?;
            accounts.push((**account_key, account));
            refs.push(account_ref);
        } else {
            ic_msg!(
                invoke_context,
                "Instruction references an unknown account {}",
                account_key
            );
            return Err(SyscallError::InstructionError(InstructionError::MissingAccount).into());
        }
    }

    Ok((accounts, refs))
}

fn check_instruction_size(
    num_accounts: usize,
    data_len: usize,
    invoke_context: &Ref<&mut dyn InvokeContext>,
) -> Result<(), EbpfError<BpfError>> {
    let size = num_accounts
        .saturating_mul(size_of::<AccountMeta>())
        .saturating_add(data_len);
    let max_size = invoke_context
        .get_bpf_compute_budget()
        .max_cpi_instruction_size;
    if size > max_size {
        return Err(SyscallError::InstructionTooLarge(size, max_size).into());
    }
    Ok(())
}

fn check_account_infos(
    len: usize,
    invoke_context: &Ref<&mut dyn InvokeContext>,
) -> Result<(), EbpfError<BpfError>> {
    if len * size_of::<Pubkey>()
        > invoke_context
            .get_bpf_compute_budget()
            .max_cpi_instruction_size
    {
        // Cap the number of account_infos a caller can pass to approximate
        // maximum that accounts that could be passed in an instruction
        return Err(SyscallError::TooManyAccounts.into());
    };
    Ok(())
}

fn check_authorized_program(
    program_id: &Pubkey,
    instruction_data: &[u8],
) -> Result<(), EbpfError<BpfError>> {
    if native_loader::check_id(program_id)
        || bpf_loader::check_id(program_id)
        || bpf_loader_deprecated::check_id(program_id)
        || (bpf_loader_upgradeable::check_id(program_id)
            && !(bpf_loader_upgradeable::is_upgrade_instruction(instruction_data)
                || bpf_loader_upgradeable::is_set_authority_instruction(instruction_data)))
    {
        return Err(SyscallError::ProgramNotSupported(*program_id).into());
    }
    Ok(())
}

#[allow(clippy::type_complexity)]
fn get_upgradeable_executable(
    callee_program_id: &Pubkey,
    program_account: &Rc<RefCell<AccountSharedData>>,
    invoke_context: &Ref<&mut dyn InvokeContext>,
) -> Result<Option<(Pubkey, Rc<RefCell<AccountSharedData>>)>, EbpfError<BpfError>> {
    if program_account.borrow().owner() == &bpf_loader_upgradeable::id() {
        match program_account.borrow().state() {
            Ok(UpgradeableLoaderState::Program {
                programdata_address,
            }) => {
                if let Some(account) = invoke_context.get_account(&programdata_address) {
                    Ok(Some((programdata_address, account)))
                } else {
                    ic_msg!(
                        invoke_context,
                        "Unknown upgradeable programdata account {}",
                        programdata_address,
                    );
                    Err(SyscallError::InstructionError(InstructionError::MissingAccount).into())
                }
            }
            _ => {
                ic_msg!(
                    invoke_context,
                    "Invalid upgradeable program account {}",
                    callee_program_id,
                );
                Err(SyscallError::InstructionError(InstructionError::InvalidAccountData).into())
            }
        }
    } else {
        Ok(None)
    }
}

/// Call process instruction, common to both Rust and C
fn call<'a>(
    syscall: &mut dyn SyscallInvokeSigned<'a>,
    instruction_addr: u64,
    account_infos_addr: u64,
    account_infos_len: u64,
    signers_seeds_addr: u64,
    signers_seeds_len: u64,
    memory_mapping: &MemoryMapping,
) -> Result<u64, EbpfError<BpfError>> {
    let (message, executables, accounts, account_refs, caller_write_privileges) = {
        let invoke_context = syscall.get_context()?;

        invoke_context
            .get_compute_meter()
            .consume(invoke_context.get_bpf_compute_budget().invoke_units)?;

        let enforce_aligned_host_addrs =
            invoke_context.is_feature_active(&enforce_aligned_host_addrs::id());

        let caller_program_id = invoke_context
            .get_caller()
            .map_err(SyscallError::InstructionError)?;

        // Translate and verify caller's data

        let instruction = syscall.translate_instruction(
            instruction_addr,
            memory_mapping,
            enforce_aligned_host_addrs,
        )?;
        let signers = syscall.translate_signers(
            caller_program_id,
            signers_seeds_addr,
            signers_seeds_len,
            memory_mapping,
            enforce_aligned_host_addrs,
        )?;
        let keyed_account_refs = invoke_context
            .get_keyed_accounts()
            .map_err(SyscallError::InstructionError)?
            .iter()
            .collect::<Vec<&KeyedAccount>>();
        let (message, callee_program_id, callee_program_id_index) =
            MessageProcessor::create_message(
                &instruction,
                &keyed_account_refs,
                &signers,
                &invoke_context,
            )
            .map_err(SyscallError::InstructionError)?;
        let caller_write_privileges = message
            .account_keys
            .iter()
            .map(|key| {
                if let Some(keyed_account) = keyed_account_refs
                    .iter()
                    .find(|keyed_account| key == keyed_account.unsigned_key())
                {
                    keyed_account.is_writable()
                } else {
                    false
                }
            })
            .collect::<Vec<bool>>();
        check_authorized_program(&callee_program_id, &instruction.data)?;
        let (accounts, account_refs) = syscall.translate_accounts(
            &message.account_keys,
            callee_program_id_index,
            account_infos_addr,
            account_infos_len,
            memory_mapping,
        )?;

        // Construct executables

        let program_account = accounts
            .get(callee_program_id_index)
            .ok_or_else(|| {
                ic_msg!(invoke_context, "Unknown program {}", callee_program_id,);
                SyscallError::InstructionError(InstructionError::MissingAccount)
            })?
            .1
            .clone();
        let programdata_executable =
            get_upgradeable_executable(&callee_program_id, &program_account, &invoke_context)?;
        let mut executables = vec![(callee_program_id, program_account)];
        if let Some(executable) = programdata_executable {
            executables.push(executable);
        }

        // Record the instruction

        invoke_context.record_instruction(&instruction);

        (
            message,
            executables,
            accounts,
            account_refs,
            caller_write_privileges,
        )
    };

    // Process instruction

    #[allow(clippy::deref_addrof)]
    match MessageProcessor::process_cross_program_instruction(
        &message,
        &executables,
        &accounts,
        &caller_write_privileges,
        *(&mut *(syscall.get_context_mut()?)),
    ) {
        Ok(()) => (),
        Err(err) => {
            return Err(SyscallError::InstructionError(err).into());
        }
    }

    // Copy results back to caller
    {
        let invoke_context = syscall.get_context()?;
        for (i, ((_key, account), account_ref)) in accounts.iter().zip(account_refs).enumerate() {
            let account = account.borrow();
            if let Some(mut account_ref) = account_ref {
                if message.is_writable(i) && !account.executable() {
                    *account_ref.lamports = account.lamports();
                    *account_ref.owner = *account.owner();
                    if account_ref.data.len() != account.data().len() {
                        if !account_ref.data.is_empty() {
                            // Only support for `CreateAccount` at this time.
                            // Need a way to limit total realloc size across multiple CPI calls
                            ic_msg!(
                                invoke_context,
                                "Inner instructions do not support realloc, only SystemProgram::CreateAccount",
                            );
                            return Err(SyscallError::InstructionError(
                                InstructionError::InvalidRealloc,
                            )
                            .into());
                        }
                        if account.data().len()
                            > account_ref.data.len() + MAX_PERMITTED_DATA_INCREASE
                        {
                            ic_msg!(
                                invoke_context,
                                "SystemProgram::CreateAccount data size limited to {} in inner instructions",
                                MAX_PERMITTED_DATA_INCREASE
                            );
                            return Err(SyscallError::InstructionError(
                                InstructionError::InvalidRealloc,
                            )
                            .into());
                        }
                        if invoke_context.is_feature_active(&update_data_on_realloc::id()) {
                            account_ref.data = translate_slice_mut::<u8>(
                                memory_mapping,
                                account_ref.vm_data_addr,
                                account.data().len() as u64,
                                &bpf_loader_deprecated::id(), // Don't care since it is byte aligned
                                true,
                            )?;
                        } else {
                            let _ = translate(
                                memory_mapping,
                                AccessType::Store,
                                account_ref.vm_data_addr,
                                account.data().len() as u64,
                            )?;
                        }
                        *account_ref.ref_to_len_in_vm = account.data().len() as u64;
                        *account_ref.serialized_len_ptr = account.data().len() as u64;
                    }
                    account_ref
                        .data
                        .copy_from_slice(&account.data()[0..account_ref.data.len()]);
                }
            }
        }
    }

    Ok(SUCCESS)
}

#[cfg(test)]
mod tests {
    use super::*;
    use solana_rbpf::{
        ebpf::HOST_ALIGN, memory_region::MemoryRegion, user_error::UserError, vm::Config,
    };
    use solana_sdk::{
        bpf_loader,
        fee_calculator::FeeCalculator,
        hash::hashv,
        process_instruction::{MockComputeMeter, MockInvokeContext, MockLogger},
    };
    use std::str::FromStr;

    macro_rules! assert_access_violation {
        ($result:expr, $va:expr, $len:expr) => {
            match $result {
                Err(EbpfError::AccessViolation(_, _, va, len, _)) if $va == va && len == len => (),
                _ => panic!(),
            }
        };
    }

    #[test]
    fn test_translate() {
        const START: u64 = 100;
        const LENGTH: u64 = 1000;
        let data = vec![0u8; LENGTH as usize];
        let addr = data.as_ptr() as u64;
        let config = Config::default();
        let memory_mapping = MemoryMapping::new::<UserError>(
            vec![MemoryRegion::new_from_slice(&data, START, 0, false)],
            &config,
        )
        .unwrap();

        let cases = vec![
            (true, START, 0, addr),
            (true, START, 1, addr),
            (true, START, LENGTH, addr),
            (true, START + 1, LENGTH - 1, addr + 1),
            (false, START + 1, LENGTH, 0),
            (true, START + LENGTH - 1, 1, addr + LENGTH - 1),
            (true, START + LENGTH, 0, addr + LENGTH),
            (false, START + LENGTH, 1, 0),
            (false, START, LENGTH + 1, 0),
            (false, 0, 0, 0),
            (false, 0, 1, 0),
            (false, START - 1, 0, 0),
            (false, START - 1, 1, 0),
            (true, START + LENGTH / 2, LENGTH / 2, addr + LENGTH / 2),
        ];
        for (ok, start, length, value) in cases {
            if ok {
                assert_eq!(
                    translate(&memory_mapping, AccessType::Load, start, length).unwrap(),
                    value
                )
            } else {
                assert!(translate(&memory_mapping, AccessType::Load, start, length).is_err())
            }
        }
    }

    #[test]
    fn test_translate_type() {
        // Pubkey
        let pubkey = solana_sdk::pubkey::new_rand();
        let addr = &pubkey as *const _ as u64;
        let config = Config::default();
        let memory_mapping = MemoryMapping::new::<UserError>(
            vec![MemoryRegion {
                host_addr: addr,
                vm_addr: 100,
                len: std::mem::size_of::<Pubkey>() as u64,
                vm_gap_shift: 63,
                is_writable: false,
            }],
            &config,
        )
        .unwrap();
        let translated_pubkey =
            translate_type::<Pubkey>(&memory_mapping, 100, &bpf_loader::id(), true).unwrap();
        assert_eq!(pubkey, *translated_pubkey);

        // Instruction
        let instruction = Instruction::new_with_bincode(
            solana_sdk::pubkey::new_rand(),
            &"foobar",
            vec![AccountMeta::new(solana_sdk::pubkey::new_rand(), false)],
        );
        let addr = &instruction as *const _ as u64;
        let mut memory_mapping = MemoryMapping::new::<UserError>(
            vec![MemoryRegion {
                host_addr: addr,
                vm_addr: 96,
                len: std::mem::size_of::<Instruction>() as u64,
                vm_gap_shift: 63,
                is_writable: false,
            }],
            &config,
        )
        .unwrap();
        let translated_instruction =
            translate_type::<Instruction>(&memory_mapping, 96, &bpf_loader::id(), true).unwrap();
        assert_eq!(instruction, *translated_instruction);
        memory_mapping.resize_region::<BpfError>(0, 1).unwrap();
        assert!(
            translate_type::<Instruction>(&memory_mapping, 100, &bpf_loader::id(), true).is_err()
        );
    }

    #[test]
    fn test_translate_slice() {
        // zero len
        let good_data = vec![1u8, 2, 3, 4, 5];
        let data: Vec<u8> = vec![];
        assert_eq!(0x1 as *const u8, data.as_ptr());
        let addr = good_data.as_ptr() as *const _ as u64;
        let config = Config::default();
        let memory_mapping = MemoryMapping::new::<UserError>(
            vec![MemoryRegion {
                host_addr: addr,
                vm_addr: 100,
                len: good_data.len() as u64,
                vm_gap_shift: 63,
                is_writable: false,
            }],
            &config,
        )
        .unwrap();
        let translated_data = translate_slice::<u8>(
            &memory_mapping,
            data.as_ptr() as u64,
            0,
            &bpf_loader::id(),
            true,
        )
        .unwrap();
        assert_eq!(data, translated_data);
        assert_eq!(0, translated_data.len());

        // u8
        let mut data = vec![1u8, 2, 3, 4, 5];
        let addr = data.as_ptr() as *const _ as u64;
        let memory_mapping = MemoryMapping::new::<UserError>(
            vec![MemoryRegion {
                host_addr: addr,
                vm_addr: 100,
                len: data.len() as u64,
                vm_gap_shift: 63,
                is_writable: false,
            }],
            &config,
        )
        .unwrap();
        let translated_data = translate_slice::<u8>(
            &memory_mapping,
            100,
            data.len() as u64,
            &bpf_loader::id(),
            true,
        )
        .unwrap();
        assert_eq!(data, translated_data);
        data[0] = 10;
        assert_eq!(data, translated_data);
        assert!(translate_slice::<u8>(
            &memory_mapping,
            data.as_ptr() as u64,
            u64::MAX,
            &bpf_loader::id(),
            true,
        )
        .is_err());

        assert!(translate_slice::<u8>(
            &memory_mapping,
            100 - 1,
            data.len() as u64,
            &bpf_loader::id(),
            true,
        )
        .is_err());

        // u64
        let mut data = vec![1u64, 2, 3, 4, 5];
        let addr = data.as_ptr() as *const _ as u64;
        let memory_mapping = MemoryMapping::new::<UserError>(
            vec![MemoryRegion {
                host_addr: addr,
                vm_addr: 96,
                len: (data.len() * size_of::<u64>()) as u64,
                vm_gap_shift: 63,
                is_writable: false,
            }],
            &config,
        )
        .unwrap();
        let translated_data = translate_slice::<u64>(
            &memory_mapping,
            96,
            data.len() as u64,
            &bpf_loader::id(),
            true,
        )
        .unwrap();
        assert_eq!(data, translated_data);
        data[0] = 10;
        assert_eq!(data, translated_data);
        assert!(
            translate_slice::<u64>(&memory_mapping, 96, u64::MAX, &bpf_loader::id(), true,)
                .is_err()
        );

        // Pubkeys
        let mut data = vec![solana_sdk::pubkey::new_rand(); 5];
        let addr = data.as_ptr() as *const _ as u64;
        let memory_mapping = MemoryMapping::new::<UserError>(
            vec![MemoryRegion {
                host_addr: addr,
                vm_addr: 100,
                len: (data.len() * std::mem::size_of::<Pubkey>()) as u64,
                vm_gap_shift: 63,
                is_writable: false,
            }],
            &config,
        )
        .unwrap();
        let translated_data = translate_slice::<Pubkey>(
            &memory_mapping,
            100,
            data.len() as u64,
            &bpf_loader::id(),
            true,
        )
        .unwrap();
        assert_eq!(data, translated_data);
        data[0] = solana_sdk::pubkey::new_rand(); // Both should point to same place
        assert_eq!(data, translated_data);
    }

    #[test]
    fn test_translate_string_and_do() {
        let string = "Gaggablaghblagh!";
        let addr = string.as_ptr() as *const _ as u64;
        let config = Config::default();
        let memory_mapping = MemoryMapping::new::<UserError>(
            vec![MemoryRegion {
                host_addr: addr,
                vm_addr: 100,
                len: string.len() as u64,
                vm_gap_shift: 63,
                is_writable: false,
            }],
            &config,
        )
        .unwrap();
        assert_eq!(
            42,
            translate_string_and_do(
                &memory_mapping,
                100,
                string.len() as u64,
                &bpf_loader::id(),
                true,
                &mut |string: &str| {
                    assert_eq!(string, "Gaggablaghblagh!");
                    Ok(42)
                }
            )
            .unwrap()
        );
    }

    #[test]
    #[should_panic(expected = "UserError(SyscallError(Abort))")]
    fn test_syscall_abort() {
        let config = Config::default();
        let memory_mapping =
            MemoryMapping::new::<UserError>(vec![MemoryRegion::default()], &config).unwrap();
        let mut result: Result<u64, EbpfError<BpfError>> = Ok(0);
        SyscallAbort::call(
            &mut SyscallAbort {},
            0,
            0,
            0,
            0,
            0,
            &memory_mapping,
            &mut result,
        );
        result.unwrap();
    }

    #[test]
    #[should_panic(expected = "UserError(SyscallError(Panic(\"Gaggablaghblagh!\", 42, 84)))")]
    fn test_syscall_sol_panic() {
        let string = "Gaggablaghblagh!";
        let addr = string.as_ptr() as *const _ as u64;
        let config = Config::default();
        let memory_mapping = MemoryMapping::new::<UserError>(
            vec![MemoryRegion {
                host_addr: addr,
                vm_addr: 100,
                len: string.len() as u64,
                vm_gap_shift: 63,
                is_writable: false,
            }],
            &config,
        )
        .unwrap();

        let compute_meter: Rc<RefCell<dyn ComputeMeter>> =
            Rc::new(RefCell::new(MockComputeMeter {
                remaining: string.len() as u64 - 1,
            }));
        let mut syscall_panic = SyscallPanic {
            compute_meter,
            loader_id: &bpf_loader::id(),
            enforce_aligned_host_addrs: true,
        };
        let mut result: Result<u64, EbpfError<BpfError>> = Ok(0);
        syscall_panic.call(
            100,
            string.len() as u64,
            42,
            84,
            0,
            &memory_mapping,
            &mut result,
        );
        assert_eq!(
            Err(EbpfError::UserError(BpfError::SyscallError(
                SyscallError::InstructionError(InstructionError::ComputationalBudgetExceeded)
            ))),
            result
        );

        let compute_meter: Rc<RefCell<dyn ComputeMeter>> =
            Rc::new(RefCell::new(MockComputeMeter {
                remaining: string.len() as u64,
            }));
        let mut syscall_panic = SyscallPanic {
            compute_meter,
            loader_id: &bpf_loader::id(),
            enforce_aligned_host_addrs: true,
        };
        let mut result: Result<u64, EbpfError<BpfError>> = Ok(0);
        syscall_panic.call(
            100,
            string.len() as u64,
            42,
            84,
            0,
            &memory_mapping,
            &mut result,
        );
        result.unwrap();
    }

    #[test]
    fn test_syscall_sol_log() {
        let string = "Gaggablaghblagh!";
        let addr = string.as_ptr() as *const _ as u64;

        let compute_meter: Rc<RefCell<dyn ComputeMeter>> =
            Rc::new(RefCell::new(MockComputeMeter { remaining: 1000000 }));
        let log = Rc::new(RefCell::new(vec![]));
        let logger: Rc<RefCell<dyn Logger>> =
            Rc::new(RefCell::new(MockLogger { log: log.clone() }));
        let mut syscall_sol_log = SyscallLog {
            compute_meter,
            logger,
            loader_id: &bpf_loader::id(),
            enforce_aligned_host_addrs: true,
        };
        let config = Config::default();
        let memory_mapping = MemoryMapping::new::<UserError>(
            vec![MemoryRegion {
                host_addr: addr,
                vm_addr: 100,
                len: string.len() as u64,
                vm_gap_shift: 63,
                is_writable: false,
            }],
            &config,
        )
        .unwrap();

        let mut result: Result<u64, EbpfError<BpfError>> = Ok(0);
        syscall_sol_log.call(
            100,
            string.len() as u64,
            0,
            0,
            0,
            &memory_mapping,
            &mut result,
        );
        result.unwrap();
        assert_eq!(log.borrow().len(), 1);
        assert_eq!(log.borrow()[0], "Program log: Gaggablaghblagh!");

        let mut result: Result<u64, EbpfError<BpfError>> = Ok(0);
        syscall_sol_log.call(
            101, // AccessViolation
            string.len() as u64,
            0,
            0,
            0,
            &memory_mapping,
            &mut result,
        );
        assert_access_violation!(result, 101, string.len() as u64);
        let mut result: Result<u64, EbpfError<BpfError>> = Ok(0);
        syscall_sol_log.call(
            100,
            string.len() as u64 * 2, // AccessViolation
            0,
            0,
            0,
            &memory_mapping,
            &mut result,
        );
        assert_access_violation!(result, 100, string.len() as u64 * 2);
        let mut result: Result<u64, EbpfError<BpfError>> = Ok(0);
        syscall_sol_log.call(
            100,
            string.len() as u64,
            0,
            0,
            0,
            &memory_mapping,
            &mut result,
        );

        let compute_meter: Rc<RefCell<dyn ComputeMeter>> =
            Rc::new(RefCell::new(MockComputeMeter {
                remaining: (string.len() as u64 * 2) - 1,
            }));
        let logger: Rc<RefCell<dyn Logger>> = Rc::new(RefCell::new(MockLogger { log }));
        let mut syscall_sol_log = SyscallLog {
            compute_meter,
            logger,
            loader_id: &bpf_loader::id(),
            enforce_aligned_host_addrs: true,
        };
        let mut result: Result<u64, EbpfError<BpfError>> = Ok(0);
        syscall_sol_log.call(
            100,
            string.len() as u64,
            0,
            0,
            0,
            &memory_mapping,
            &mut result,
        );
        result.unwrap();
        let mut result: Result<u64, EbpfError<BpfError>> = Ok(0);
        syscall_sol_log.call(
            100,
            string.len() as u64,
            0,
            0,
            0,
            &memory_mapping,
            &mut result,
        );
        assert_eq!(
            Err(EbpfError::UserError(BpfError::SyscallError(
                SyscallError::InstructionError(InstructionError::ComputationalBudgetExceeded)
            ))),
            result
        );
    }

    #[test]
    fn test_syscall_sol_log_u64() {
        let compute_meter: Rc<RefCell<dyn ComputeMeter>> =
            Rc::new(RefCell::new(MockComputeMeter {
                remaining: std::u64::MAX,
            }));
        let log = Rc::new(RefCell::new(vec![]));
        let logger: Rc<RefCell<dyn Logger>> =
            Rc::new(RefCell::new(MockLogger { log: log.clone() }));
        let mut syscall_sol_log_u64 = SyscallLogU64 {
            cost: 0,
            compute_meter,
            logger,
        };
        let config = Config::default();
        let memory_mapping = MemoryMapping::new::<UserError>(vec![], &config).unwrap();

        let mut result: Result<u64, EbpfError<BpfError>> = Ok(0);
        syscall_sol_log_u64.call(1, 2, 3, 4, 5, &memory_mapping, &mut result);
        result.unwrap();

        assert_eq!(log.borrow().len(), 1);
        assert_eq!(log.borrow()[0], "Program log: 0x1, 0x2, 0x3, 0x4, 0x5");
    }

    #[test]
    fn test_syscall_sol_pubkey() {
        let pubkey = Pubkey::from_str("MoqiU1vryuCGQSxFKA1SZ316JdLEFFhoAu6cKUNk7dN").unwrap();
        let addr = &pubkey.as_ref()[0] as *const _ as u64;

        let compute_meter: Rc<RefCell<dyn ComputeMeter>> =
            Rc::new(RefCell::new(MockComputeMeter { remaining: 2 }));
        let log = Rc::new(RefCell::new(vec![]));
        let logger: Rc<RefCell<dyn Logger>> =
            Rc::new(RefCell::new(MockLogger { log: log.clone() }));
        let mut syscall_sol_pubkey = SyscallLogPubkey {
            cost: 1,
            compute_meter,
            logger,
            loader_id: &bpf_loader::id(),
            enforce_aligned_host_addrs: true,
        };
        let config = Config::default();
        let memory_mapping = MemoryMapping::new::<UserError>(
            vec![MemoryRegion {
                host_addr: addr,
                vm_addr: 100,
                len: 32,
                vm_gap_shift: 63,
                is_writable: false,
            }],
            &config,
        )
        .unwrap();

        let mut result: Result<u64, EbpfError<BpfError>> = Ok(0);
        syscall_sol_pubkey.call(100, 0, 0, 0, 0, &memory_mapping, &mut result);
        result.unwrap();
        assert_eq!(log.borrow().len(), 1);
        assert_eq!(
            log.borrow()[0],
            "Program log: MoqiU1vryuCGQSxFKA1SZ316JdLEFFhoAu6cKUNk7dN"
        );
        let mut result: Result<u64, EbpfError<BpfError>> = Ok(0);
        syscall_sol_pubkey.call(
            101, // AccessViolation
            32,
            0,
            0,
            0,
            &memory_mapping,
            &mut result,
        );
        assert_access_violation!(result, 101, 32);
        let mut result: Result<u64, EbpfError<BpfError>> = Ok(0);
        syscall_sol_pubkey.call(100, 32, 0, 0, 0, &memory_mapping, &mut result);
        assert_eq!(
            Err(EbpfError::UserError(BpfError::SyscallError(
                SyscallError::InstructionError(InstructionError::ComputationalBudgetExceeded)
            ))),
            result
        );
    }

    #[test]
    fn test_syscall_sol_alloc_free() {
        let config = Config::default();
        // large alloc
        {
            let heap = AlignedMemory::new_with_size(100, HOST_ALIGN);
            let memory_mapping = MemoryMapping::new::<UserError>(
                vec![MemoryRegion::new_from_slice(
                    heap.as_slice(),
                    MM_HEAP_START,
                    0,
                    true,
                )],
                &config,
            )
            .unwrap();
            let mut syscall = SyscallAllocFree {
                aligned: true,
                allocator: BpfAllocator::new(heap, MM_HEAP_START),
            };
            let mut result: Result<u64, EbpfError<BpfError>> = Ok(0);
            syscall.call(100, 0, 0, 0, 0, &memory_mapping, &mut result);
            assert_ne!(result.unwrap(), 0);
            let mut result: Result<u64, EbpfError<BpfError>> = Ok(0);
            syscall.call(100, 0, 0, 0, 0, &memory_mapping, &mut result);
            assert_eq!(result.unwrap(), 0);
            let mut result: Result<u64, EbpfError<BpfError>> = Ok(0);
            syscall.call(u64::MAX, 0, 0, 0, 0, &memory_mapping, &mut result);
            assert_eq!(result.unwrap(), 0);
        }
        // many small unaligned allocs
        {
            let heap = AlignedMemory::new_with_size(100, HOST_ALIGN);
            let memory_mapping = MemoryMapping::new::<UserError>(
                vec![MemoryRegion::new_from_slice(
                    heap.as_slice(),
                    MM_HEAP_START,
                    0,
                    true,
                )],
                &config,
            )
            .unwrap();
            let mut syscall = SyscallAllocFree {
                aligned: false,
                allocator: BpfAllocator::new(heap, MM_HEAP_START),
            };
            for _ in 0..100 {
                let mut result: Result<u64, EbpfError<BpfError>> = Ok(0);
                syscall.call(1, 0, 0, 0, 0, &memory_mapping, &mut result);
                assert_ne!(result.unwrap(), 0);
            }
            let mut result: Result<u64, EbpfError<BpfError>> = Ok(0);
            syscall.call(100, 0, 0, 0, 0, &memory_mapping, &mut result);
            assert_eq!(result.unwrap(), 0);
        }
        // many small aligned allocs
        {
            let heap = AlignedMemory::new_with_size(100, HOST_ALIGN);
            let memory_mapping = MemoryMapping::new::<UserError>(
                vec![MemoryRegion::new_from_slice(
                    heap.as_slice(),
                    MM_HEAP_START,
                    0,
                    true,
                )],
                &config,
            )
            .unwrap();
            let mut syscall = SyscallAllocFree {
                aligned: true,
                allocator: BpfAllocator::new(heap, MM_HEAP_START),
            };
            for _ in 0..12 {
                let mut result: Result<u64, EbpfError<BpfError>> = Ok(0);
                syscall.call(1, 0, 0, 0, 0, &memory_mapping, &mut result);
                assert_ne!(result.unwrap(), 0);
            }
            let mut result: Result<u64, EbpfError<BpfError>> = Ok(0);
            syscall.call(100, 0, 0, 0, 0, &memory_mapping, &mut result);
            assert_eq!(result.unwrap(), 0);
        }
        // aligned allocs

        fn check_alignment<T>() {
            let heap = AlignedMemory::new_with_size(100, HOST_ALIGN);
            let config = Config::default();
            let memory_mapping = MemoryMapping::new::<UserError>(
                vec![MemoryRegion::new_from_slice(
                    heap.as_slice(),
                    MM_HEAP_START,
                    0,
                    true,
                )],
                &config,
            )
            .unwrap();
            let mut syscall = SyscallAllocFree {
                aligned: true,
                allocator: BpfAllocator::new(heap, MM_HEAP_START),
            };
            let mut result: Result<u64, EbpfError<BpfError>> = Ok(0);
            syscall.call(
                size_of::<u8>() as u64,
                0,
                0,
                0,
                0,
                &memory_mapping,
                &mut result,
            );
            let address = result.unwrap();
            assert_ne!(address, 0);
            assert_eq!((address as *const u8).align_offset(align_of::<u8>()), 0);
        }
        check_alignment::<u8>();
        check_alignment::<u16>();
        check_alignment::<u32>();
        check_alignment::<u64>();
        check_alignment::<u128>();
    }

    #[test]
    fn test_syscall_sha256() {
        let bytes1 = "Gaggablaghblagh!";
        let bytes2 = "flurbos";

        #[allow(dead_code)]
        struct MockSlice {
            pub addr: u64,
            pub len: usize,
        }
        let mock_slice1 = MockSlice {
            addr: 4096,
            len: bytes1.len(),
        };
        let mock_slice2 = MockSlice {
            addr: 8192,
            len: bytes2.len(),
        };
        let bytes_to_hash = [mock_slice1, mock_slice2];
        let hash_result = [0; HASH_BYTES];
        let ro_len = bytes_to_hash.len() as u64;
        let ro_va = 96;
        let rw_va = 192;
        let config = Config::default();
        let memory_mapping = MemoryMapping::new::<UserError>(
            vec![
                MemoryRegion {
                    host_addr: bytes1.as_ptr() as *const _ as u64,
                    vm_addr: 4096,
                    len: bytes1.len() as u64,
                    vm_gap_shift: 63,
                    is_writable: false,
                },
                MemoryRegion {
                    host_addr: bytes2.as_ptr() as *const _ as u64,
                    vm_addr: 8192,
                    len: bytes2.len() as u64,
                    vm_gap_shift: 63,
                    is_writable: false,
                },
                MemoryRegion {
                    host_addr: bytes_to_hash.as_ptr() as *const _ as u64,
                    vm_addr: 96,
                    len: 32,
                    vm_gap_shift: 63,
                    is_writable: false,
                },
                MemoryRegion {
                    host_addr: hash_result.as_ptr() as *const _ as u64,
                    vm_addr: rw_va,
                    len: HASH_BYTES as u64,
                    vm_gap_shift: 63,
                    is_writable: true,
                },
            ],
            &config,
        )
        .unwrap();
        let compute_meter: Rc<RefCell<dyn ComputeMeter>> =
            Rc::new(RefCell::new(MockComputeMeter {
                remaining: (bytes1.len() + bytes2.len()) as u64,
            }));
        let mut syscall = SyscallSha256 {
            sha256_base_cost: 0,
            sha256_byte_cost: 2,
            compute_meter,
            loader_id: &bpf_loader_deprecated::id(),
            enforce_aligned_host_addrs: true,
        };

        let mut result: Result<u64, EbpfError<BpfError>> = Ok(0);
        syscall.call(ro_va, ro_len, rw_va, 0, 0, &memory_mapping, &mut result);
        result.unwrap();

        let hash_local = hashv(&[bytes1.as_ref(), bytes2.as_ref()]).to_bytes();
        assert_eq!(hash_result, hash_local);
        let mut result: Result<u64, EbpfError<BpfError>> = Ok(0);
        syscall.call(
            ro_va - 1, // AccessViolation
            ro_len,
            rw_va,
            0,
            0,
            &memory_mapping,
            &mut result,
        );
        assert_access_violation!(result, ro_va - 1, ro_len);
        let mut result: Result<u64, EbpfError<BpfError>> = Ok(0);
        syscall.call(
            ro_va,
            ro_len + 1, // AccessViolation
            rw_va,
            0,
            0,
            &memory_mapping,
            &mut result,
        );
        assert_access_violation!(result, ro_va, ro_len + 1);
        let mut result: Result<u64, EbpfError<BpfError>> = Ok(0);
        syscall.call(
            ro_va,
            ro_len,
            rw_va - 1, // AccessViolation
            0,
            0,
            &memory_mapping,
            &mut result,
        );
        assert_access_violation!(result, rw_va - 1, HASH_BYTES as u64);

        syscall.call(ro_va, ro_len, rw_va, 0, 0, &memory_mapping, &mut result);
        assert_eq!(
            Err(EbpfError::UserError(BpfError::SyscallError(
                SyscallError::InstructionError(InstructionError::ComputationalBudgetExceeded)
            ))),
            result
        );
    }

    #[test]
    fn test_syscall_get_sysvar() {
        let config = Config::default();
        // Test clock sysvar
        {
            let got_clock = Clock::default();
            let got_clock_va = 2048;

            let memory_mapping = MemoryMapping::new::<UserError>(
                vec![MemoryRegion {
                    host_addr: &got_clock as *const _ as u64,
                    vm_addr: got_clock_va,
                    len: size_of::<Clock>() as u64,
                    vm_gap_shift: 63,
                    is_writable: true,
                }],
                &config,
            )
            .unwrap();

            let src_clock = Clock {
                slot: 1,
                epoch_start_timestamp: 2,
                epoch: 3,
                leader_schedule_epoch: 4,
                unix_timestamp: 5,
            };
            let mut invoke_context = MockInvokeContext::new(vec![]);
            let mut data = vec![];
            bincode::serialize_into(&mut data, &src_clock).unwrap();
            invoke_context
                .sysvars
                .push((sysvar::clock::id(), Some(Rc::new(data))));

            let mut syscall = SyscallGetClockSysvar {
                invoke_context: Rc::new(RefCell::new(&mut invoke_context)),
                loader_id: &bpf_loader::id(),
            };
            let mut result: Result<u64, EbpfError<BpfError>> = Ok(0);

            syscall.call(got_clock_va, 0, 0, 0, 0, &memory_mapping, &mut result);
            result.unwrap();
            assert_eq!(got_clock, src_clock);
        }

        // Test epoch_schedule sysvar
        {
            let got_epochschedule = EpochSchedule::default();
            let got_epochschedule_va = 2048;

            let memory_mapping = MemoryMapping::new::<UserError>(
                vec![MemoryRegion {
                    host_addr: &got_epochschedule as *const _ as u64,
                    vm_addr: got_epochschedule_va,
                    len: size_of::<EpochSchedule>() as u64,
                    vm_gap_shift: 63,
                    is_writable: true,
                }],
                &config,
            )
            .unwrap();

            let src_epochschedule = EpochSchedule {
                slots_per_epoch: 1,
                leader_schedule_slot_offset: 2,
                warmup: false,
                first_normal_epoch: 3,
                first_normal_slot: 4,
            };
            let mut invoke_context = MockInvokeContext::new(vec![]);
            let mut data = vec![];
            bincode::serialize_into(&mut data, &src_epochschedule).unwrap();
            invoke_context
                .sysvars
                .push((sysvar::epoch_schedule::id(), Some(Rc::new(data))));

            let mut syscall = SyscallGetEpochScheduleSysvar {
                invoke_context: Rc::new(RefCell::new(&mut invoke_context)),
                loader_id: &bpf_loader::id(),
            };
            let mut result: Result<u64, EbpfError<BpfError>> = Ok(0);

            syscall.call(
                got_epochschedule_va,
                0,
                0,
                0,
                0,
                &memory_mapping,
                &mut result,
            );
            result.unwrap();
            assert_eq!(got_epochschedule, src_epochschedule);
        }

        // Test fees sysvar
        {
            let got_fees = Fees::default();
            let got_fees_va = 2048;

            let memory_mapping = MemoryMapping::new::<UserError>(
                vec![MemoryRegion {
                    host_addr: &got_fees as *const _ as u64,
                    vm_addr: got_fees_va,
                    len: size_of::<Fees>() as u64,
                    vm_gap_shift: 63,
                    is_writable: true,
                }],
                &config,
            )
            .unwrap();

            let src_fees = Fees {
                fee_calculator: FeeCalculator {
                    lamports_per_signature: 1,
                },
            };
            let mut invoke_context = MockInvokeContext::new(vec![]);
            let mut data = vec![];
            bincode::serialize_into(&mut data, &src_fees).unwrap();
            invoke_context
                .sysvars
                .push((sysvar::fees::id(), Some(Rc::new(data))));

            let mut syscall = SyscallGetFeesSysvar {
                invoke_context: Rc::new(RefCell::new(&mut invoke_context)),
                loader_id: &bpf_loader::id(),
            };
            let mut result: Result<u64, EbpfError<BpfError>> = Ok(0);

            syscall.call(got_fees_va, 0, 0, 0, 0, &memory_mapping, &mut result);
            result.unwrap();
            assert_eq!(got_fees, src_fees);
        }

        // Test rent sysvar
        {
            let got_rent = Rent::default();
            let got_rent_va = 2048;

            let memory_mapping = MemoryMapping::new::<UserError>(
                vec![MemoryRegion {
                    host_addr: &got_rent as *const _ as u64,
                    vm_addr: got_rent_va,
                    len: size_of::<Rent>() as u64,
                    vm_gap_shift: 63,
                    is_writable: true,
                }],
                &config,
            )
            .unwrap();

            let src_rent = Rent {
                lamports_per_byte_year: 1,
                exemption_threshold: 2.0,
                burn_percent: 3,
            };
            let mut invoke_context = MockInvokeContext::new(vec![]);
            let mut data = vec![];
            bincode::serialize_into(&mut data, &src_rent).unwrap();
            invoke_context
                .sysvars
                .push((sysvar::rent::id(), Some(Rc::new(data))));

            let mut syscall = SyscallGetRentSysvar {
                invoke_context: Rc::new(RefCell::new(&mut invoke_context)),
                loader_id: &bpf_loader::id(),
            };
            let mut result: Result<u64, EbpfError<BpfError>> = Ok(0);

            syscall.call(got_rent_va, 0, 0, 0, 0, &memory_mapping, &mut result);
            result.unwrap();
            assert_eq!(got_rent, src_rent);
        }
    }
}<|MERGE_RESOLUTION|>--- conflicted
+++ resolved
@@ -19,14 +19,9 @@
     entrypoint::{MAX_PERMITTED_DATA_INCREASE, SUCCESS},
     epoch_schedule::EpochSchedule,
     feature_set::{
-<<<<<<< HEAD
-        blake3_syscall_enabled, cpi_data_cost, demote_sysvar_write_locks,
-        enforce_aligned_host_addrs, keccak256_syscall_enabled, memory_ops_syscalls,
-        secp256k1_recover_syscall_enabled, sysvar_via_syscall, update_data_on_realloc,
-=======
         blake3_syscall_enabled, cpi_data_cost, enforce_aligned_host_addrs,
-        keccak256_syscall_enabled, memory_ops_syscalls, sysvar_via_syscall, update_data_on_realloc,
->>>>>>> 6fb194fa
+        keccak256_syscall_enabled, memory_ops_syscalls, secp256k1_recover_syscall_enabled,
+        sysvar_via_syscall, update_data_on_realloc,
     },
     hash::{Hasher, HASH_BYTES},
     ic_msg,
