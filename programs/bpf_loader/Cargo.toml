--- conflicted
+++ resolved
@@ -11,19 +11,11 @@
 [dependencies]
 bincode = "1.3.1"
 byteorder = "1.3.4"
-<<<<<<< HEAD
 num-derive = "0.3"
 num-traits = "0.2"
-solana-runtime = { path = "../../runtime", version = "1.3.11" }
-solana-sdk = { path = "../../sdk", version = "1.3.11" }
-solana_rbpf = "=0.1.31"
-=======
-num-derive = { version = "0.3" }
-num-traits = { version = "0.2" }
 solana-runtime = { path = "../../runtime", version = "1.3.12" }
 solana-sdk = { path = "../../sdk", version = "1.3.12" }
-solana_rbpf = "=0.1.30"
->>>>>>> 72672570
+solana_rbpf = "=0.1.31"
 thiserror = "1.0"
 
 [dev-dependencies]
