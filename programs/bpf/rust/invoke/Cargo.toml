--- conflicted
+++ resolved
@@ -13,12 +13,7 @@
 
 [dependencies]
 solana-bpf-rust-invoked = { path = "../invoked"}
-<<<<<<< HEAD
-solana-sdk = { path = "../../../../sdk/", version = "1.2.5", default-features = false }
-=======
 solana-sdk = { path = "../../../../sdk/", version = "1.2.9", default-features = false }
-solana-sdk-bpf-test = { path = "../../../../sdk/bpf/rust/test", version = "1.2.9" }
->>>>>>> d8fa1933
 
 [features]
 program = ["solana-sdk/program"]
