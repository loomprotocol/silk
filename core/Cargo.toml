--- conflicted
+++ resolved
@@ -46,21 +46,7 @@
 serde = "1.0.89"
 serde_derive = "1.0.88"
 serde_json = "1.0.39"
-<<<<<<< HEAD
-solana-budget-api = { path = "../instruction-processors/budget_api", version = "0.13.0" }
-solana-client = { path = "../client", version = "0.13.0" }
-solana-drone = { path = "../drone", version = "0.13.0" }
-solana-kvstore = { path = "../kvstore", version = "0.13.0", optional = true }
-solana-logger = { path = "../logger", version = "0.13.0" }
-solana-metrics = { path = "../metrics", version = "0.13.0" }
-solana-netutil = { path = "../netutil", version = "0.13.0" }
-solana-runtime = { path = "../runtime", version = "0.13.0" }
-solana-sdk = { path = "../sdk", version = "0.13.0" }
-solana-storage-api = { path = "../instruction-processors/storage_api", version = "0.13.0" }
-solana-vote-api = { path = "../instruction-processors/vote_api", version = "0.13.0" }
-solana-vote-signer = { path = "../vote-signer", version = "0.13.0" }
-=======
-solana-budget-api = { path = "../programs/budget_api", version = "0.14.0" }
+solana-budget-api = { path = "../instruction-processors/budget_api", version = "0.14.0" }
 solana-client = { path = "../client", version = "0.14.0" }
 solana-drone = { path = "../drone", version = "0.14.0" }
 solana-kvstore = { path = "../kvstore", version = "0.14.0" , optional = true }
@@ -69,10 +55,9 @@
 solana-netutil = { path = "../netutil", version = "0.14.0" }
 solana-runtime = { path = "../runtime", version = "0.14.0" }
 solana-sdk = { path = "../sdk", version = "0.14.0" }
-solana-storage-api = { path = "../programs/storage_api", version = "0.14.0" }
-solana-vote-api = { path = "../programs/vote_api", version = "0.14.0" }
+solana-storage-api = { path = "../instruction-processors/storage_api", version = "0.14.0" }
+solana-vote-api = { path = "../instruction-processors/vote_api", version = "0.14.0" }
 solana-vote-signer = { path = "../vote-signer", version = "0.14.0" }
->>>>>>> 141e25d5
 sys-info = "0.5.6"
 tokio = "0.1"
 tokio-codec = "0.1"
@@ -81,13 +66,8 @@
 [dev-dependencies]
 hex-literal = "0.1.4"
 matches = "0.1.6"
-<<<<<<< HEAD
-solana-vote-program = { path = "../instruction-processors/vote_program", version = "0.13.0" }
-solana-budget-program = { path = "../instruction-processors/budget_program", version = "0.13.0" }
-=======
-solana-vote-program = { path = "../programs/vote_program", version = "0.14.0" }
-solana-budget-program = { path = "../programs/budget_program", version = "0.14.0" }
->>>>>>> 141e25d5
+solana-vote-program = { path = "../instruction-processors/vote_program", version = "0.14.0" }
+solana-budget-program = { path = "../instruction-processors/budget_program", version = "0.14.0" }
 
 [[bench]]
 name = "banking_stage"
