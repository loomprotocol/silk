--- conflicted
+++ resolved
@@ -35,12 +35,8 @@
 thiserror = "1.0"
 
 [target.'cfg(not(target_arch = "bpf"))'.dependencies]
-<<<<<<< HEAD
-curve25519-dalek = "2.1.0"
+curve25519-dalek = "3.0.0"
 libsecp256k1 = "0.5.0"
-=======
-curve25519-dalek = "3.0.0"
->>>>>>> f2a25812
 rand = "0.7.0"
 solana-logger = { path = "../../logger", version = "=1.8.0" }
 
